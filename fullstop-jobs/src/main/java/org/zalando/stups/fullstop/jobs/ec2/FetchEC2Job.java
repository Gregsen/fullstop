--- conflicted
+++ resolved
@@ -2,7 +2,6 @@
 
 import com.amazonaws.AmazonServiceException;
 import com.amazonaws.services.ec2.AmazonEC2Client;
-<<<<<<< HEAD
 import com.amazonaws.services.ec2.model.DescribeInstancesRequest;
 import com.amazonaws.services.ec2.model.DescribeInstancesResult;
 import com.amazonaws.services.ec2.model.Filter;
@@ -10,10 +9,7 @@
 import com.amazonaws.services.ec2.model.Instance;
 import com.amazonaws.services.ec2.model.Reservation;
 import com.google.common.collect.ImmutableMap;
-=======
-import com.amazonaws.services.ec2.model.*;
 import org.apache.commons.lang3.StringUtils;
->>>>>>> f8058385
 import org.apache.http.client.config.RequestConfig;
 import org.apache.http.conn.ssl.AllowAllHostnameVerifier;
 import org.apache.http.conn.ssl.SSLContextBuilder;
@@ -32,6 +28,7 @@
 import org.zalando.stups.fullstop.jobs.common.AccountIdSupplier;
 import org.zalando.stups.fullstop.jobs.common.AmiDetailsProvider;
 import org.zalando.stups.fullstop.jobs.common.AwsApplications;
+import org.zalando.stups.fullstop.jobs.common.FetchTaupageYaml;
 import org.zalando.stups.fullstop.jobs.common.HttpCallResult;
 import org.zalando.stups.fullstop.jobs.common.HttpGetRootCall;
 import org.zalando.stups.fullstop.jobs.common.SecurityGroupsChecker;
@@ -85,29 +82,20 @@
 
     private final ViolationService violationService;
 
-<<<<<<< HEAD
+    private final FetchTaupageYaml fetchTaupageYaml;
+
     private final AmiDetailsProvider amiDetailsProvider;
-=======
-    private final FetchTaupageYaml fetchTaupageYaml;
->>>>>>> f8058385
 
     @Autowired
     public FetchEC2Job(final ViolationSink violationSink,
                        final ClientProvider clientProvider,
-<<<<<<< HEAD
                        final AccountIdSupplier allAccountIds,
                        final JobsProperties jobsProperties,
                        final @Qualifier("ec2SecurityGroupsChecker") SecurityGroupsChecker securityGroupsChecker,
                        final AwsApplications awsApplications,
                        final ViolationService violationService,
+                       final FetchTaupageYaml fetchTaupageYaml,
                        final AmiDetailsProvider amiDetailsProvider) {
-=======
-                       final AccountIdSupplier allAccountIds, final JobsProperties jobsProperties,
-                       @Qualifier("ec2SecurityGroupsChecker") final SecurityGroupsChecker securityGroupsChecker,
-                       final AwsApplications awsApplications,
-                       final ViolationService violationService,
-                       final FetchTaupageYaml fetchTaupageYaml) {
->>>>>>> f8058385
         this.violationSink = violationSink;
         this.clientProvider = clientProvider;
         this.allAccountIds = allAccountIds;
@@ -115,11 +103,8 @@
         this.securityGroupsChecker = securityGroupsChecker;
         this.awsApplications = awsApplications;
         this.violationService = violationService;
-<<<<<<< HEAD
+        this.fetchTaupageYaml = fetchTaupageYaml;
         this.amiDetailsProvider = amiDetailsProvider;
-=======
-        this.fetchTaupageYaml = fetchTaupageYaml;
->>>>>>> f8058385
 
         threadPoolTaskExecutor.setCorePoolSize(12);
         threadPoolTaskExecutor.setMaxPoolSize(20);
@@ -273,14 +258,8 @@
         final AmazonEC2Client ec2Client = clientProvider.getClient(
                 AmazonEC2Client.class,
                 account,
-<<<<<<< HEAD
                 getRegion(fromName(region)));
-        DescribeInstancesRequest describeInstancesRequest = new DescribeInstancesRequest();
-=======
-                getRegion(
-                        fromName(region)));
         final DescribeInstancesRequest describeInstancesRequest = new DescribeInstancesRequest();
->>>>>>> f8058385
         describeInstancesRequest.setFilters(newArrayList(new Filter("ip-address", newArrayList("*"))));
         return ec2Client.describeInstances(describeInstancesRequest);
     }

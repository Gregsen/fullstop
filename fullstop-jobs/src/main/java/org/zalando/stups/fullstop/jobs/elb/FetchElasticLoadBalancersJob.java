package org.zalando.stups.fullstop.jobs.elb;

import com.amazonaws.AmazonServiceException;
import com.amazonaws.regions.Region;
import com.amazonaws.services.elasticloadbalancing.AmazonElasticLoadBalancingClient;
import com.amazonaws.services.elasticloadbalancing.model.DescribeLoadBalancersRequest;
import com.amazonaws.services.elasticloadbalancing.model.Instance;
import com.amazonaws.services.elasticloadbalancing.model.LoadBalancerDescription;
<<<<<<< HEAD
import com.google.common.collect.ImmutableMap;
=======
import org.apache.commons.lang3.StringUtils;
>>>>>>> f8058385
import org.apache.http.client.config.RequestConfig;
import org.apache.http.conn.ssl.AllowAllHostnameVerifier;
import org.apache.http.conn.ssl.SSLContextBuilder;
import org.apache.http.impl.client.CloseableHttpClient;
import org.apache.http.impl.client.HttpClientBuilder;
import org.slf4j.Logger;
import org.slf4j.LoggerFactory;
import org.springframework.beans.factory.annotation.Autowired;
import org.springframework.beans.factory.annotation.Qualifier;
import org.springframework.scheduling.annotation.Scheduled;
import org.springframework.scheduling.concurrent.ThreadPoolTaskExecutor;
import org.springframework.stereotype.Component;
import org.springframework.util.concurrent.ListenableFuture;
import org.zalando.stups.fullstop.aws.ClientProvider;
import org.zalando.stups.fullstop.jobs.FullstopJob;
import org.zalando.stups.fullstop.jobs.common.AccountIdSupplier;
import org.zalando.stups.fullstop.jobs.common.AmiDetailsProvider;
import org.zalando.stups.fullstop.jobs.common.AwsApplications;
import org.zalando.stups.fullstop.jobs.common.EC2InstanceProvider;
import org.zalando.stups.fullstop.jobs.common.HttpCallResult;
import org.zalando.stups.fullstop.jobs.common.HttpGetRootCall;
import org.zalando.stups.fullstop.jobs.common.PortsChecker;
import org.zalando.stups.fullstop.jobs.common.SecurityGroupsChecker;
import org.zalando.stups.fullstop.jobs.config.JobsProperties;
import org.zalando.stups.fullstop.violation.Violation;
import org.zalando.stups.fullstop.violation.ViolationBuilder;
import org.zalando.stups.fullstop.violation.ViolationSink;
import org.zalando.stups.fullstop.violation.service.ViolationService;

import javax.annotation.PostConstruct;
import java.security.KeyManagementException;
import java.security.KeyStoreException;
import java.security.NoSuchAlgorithmException;
import java.util.List;
import java.util.Map;
import java.util.Optional;
import java.util.Set;
import java.util.concurrent.ThreadPoolExecutor;

import static com.amazonaws.regions.Region.getRegion;
import static com.amazonaws.regions.Regions.fromName;
import static com.google.common.collect.Lists.newArrayList;
import static com.google.common.collect.Maps.newHashMap;
import static java.lang.String.format;
import static java.util.stream.Collectors.toList;
import static org.zalando.stups.fullstop.violation.ViolationType.UNSECURED_PUBLIC_ENDPOINT;

/**
 * Created by gkneitschel.
 */
@Component
public class FetchElasticLoadBalancersJob implements FullstopJob {

    private static final String EVENT_ID = "checkElbJob";
    public static final String APPLICATION_ID = "application_id";
    public static final String APPLICATION_VERSION = "application_version";

    private final Logger log = LoggerFactory.getLogger(FetchElasticLoadBalancersJob.class);

    private final ViolationSink violationSink;

    private final ClientProvider clientProvider;

    private final AccountIdSupplier allAccountIds;

    private final JobsProperties jobsProperties;

    private final SecurityGroupsChecker securityGroupsChecker;

    private final PortsChecker portsChecker;

    private final ThreadPoolTaskExecutor threadPoolTaskExecutor = new ThreadPoolTaskExecutor();

    private final CloseableHttpClient httpclient;

    private final AwsApplications awsApplications;

    private final ViolationService violationService;

<<<<<<< HEAD
    private final AmiDetailsProvider amiDetailsProvider;

    private final EC2InstanceProvider ec2Instance;

    @Autowired
    public FetchElasticLoadBalancersJob(ViolationSink violationSink,
                                        ClientProvider clientProvider,
                                        AccountIdSupplier allAccountIds, JobsProperties jobsProperties,
                                        @Qualifier("elbSecurityGroupsChecker") SecurityGroupsChecker securityGroupsChecker,
                                        PortsChecker portsChecker,
                                        AwsApplications awsApplications,
                                        ViolationService violationService,
                                        AmiDetailsProvider amiDetailsProvider,
                                        EC2InstanceProvider ec2Instance) {
=======
    private final FetchTaupageYaml fetchTaupageYaml;

    @Autowired
    public FetchElasticLoadBalancersJob(final ViolationSink violationSink,
                                        final ClientProvider clientProvider,
                                        final AccountIdSupplier allAccountIds, final JobsProperties jobsProperties,
                                        @Qualifier("elbSecurityGroupsChecker") final SecurityGroupsChecker securityGroupsChecker,
                                        final PortsChecker portsChecker,
                                        final AwsApplications awsApplications,
                                        final ViolationService violationService,
                                        final FetchTaupageYaml fetchTaupageYaml) {
>>>>>>> f8058385
        this.violationSink = violationSink;
        this.clientProvider = clientProvider;
        this.allAccountIds = allAccountIds;
        this.jobsProperties = jobsProperties;
        this.securityGroupsChecker = securityGroupsChecker;
        this.portsChecker = portsChecker;
        this.awsApplications = awsApplications;
        this.violationService = violationService;
<<<<<<< HEAD
        this.amiDetailsProvider = amiDetailsProvider;
        this.ec2Instance = ec2Instance;
=======
        this.fetchTaupageYaml = fetchTaupageYaml;
>>>>>>> f8058385

        threadPoolTaskExecutor.setCorePoolSize(12);
        threadPoolTaskExecutor.setMaxPoolSize(20);
        threadPoolTaskExecutor.setQueueCapacity(75);
        threadPoolTaskExecutor.setAllowCoreThreadTimeOut(true);
        threadPoolTaskExecutor.setKeepAliveSeconds(30);
        threadPoolTaskExecutor.setThreadGroupName("elb-check-group");
        threadPoolTaskExecutor.setThreadNamePrefix("elb-check-");
        threadPoolTaskExecutor.setRejectedExecutionHandler(new ThreadPoolExecutor.CallerRunsPolicy());
        threadPoolTaskExecutor.setWaitForTasksToCompleteOnShutdown(true);
        threadPoolTaskExecutor.afterPropertiesSet();

        final RequestConfig requestConfig = RequestConfig.custom()
                .setConnectionRequestTimeout(1000)
                .setConnectTimeout(1000)
                .setSocketTimeout(1000)
                .build();
        try {
            httpclient = HttpClientBuilder.create()
                    .disableAuthCaching()
                    .disableAutomaticRetries()
                    .disableConnectionState()
                    .disableCookieManagement()
                    .disableRedirectHandling()
                    .setDefaultRequestConfig(requestConfig)
                    .setHostnameVerifier(new AllowAllHostnameVerifier())
                    .setSslcontext(
                            new SSLContextBuilder()
                                    .loadTrustMaterial(
                                            null,
                                            (arrayX509Certificate, value) -> true)
                                    .build())
                    .build();
        } catch (final NoSuchAlgorithmException | KeyManagementException | KeyStoreException e) {
            throw new IllegalStateException("Could not initialize httpClient", e);
        }
    }

    @PostConstruct
    public void init() {
        log.info("{} initialized", getClass().getSimpleName());
    }

    @Scheduled(fixedRate = 300_000, initialDelay = 120_000) // 5 min rate, 2 min delay
    public void run() {
        log.info("Running job {}", getClass().getSimpleName());
        for (String account : allAccountIds.get()) {
            for (String region : jobsProperties.getWhitelistedRegions()) {
                log.info("Scanning ELBs for {}/{}", account, region);

                try {
                    final Region awsRegion = getRegion(fromName(region));

                    for (LoadBalancerDescription elb : getELBs(account, region)) {
                        final Map<String, Object> metaData = newHashMap();
                        final List<String> errorMessages = newArrayList();
                        final String canonicalHostedZoneName = elb.getCanonicalHostedZoneName();

                        final List<String> instanceIds = elb.getInstances().stream().map(Instance::getInstanceId).collect(toList());

                        instanceIds.stream()
                                .map(id -> ec2Instance.getById(account, awsRegion, id))
                                .filter(Optional::isPresent)
                                .map(Optional::get)
                                .map(com.amazonaws.services.ec2.model.Instance::getImageId)
                                .map(amiId -> amiDetailsProvider.getAmiDetails(account, awsRegion, amiId))
                                .findFirst()
                                .ifPresent(metaData::putAll);


                        if (!elb.getScheme().equals("internet-facing")) {
                            continue;
                        }

                        if (violationService.violationExists(account, region, EVENT_ID, canonicalHostedZoneName, UNSECURED_PUBLIC_ENDPOINT)) {
                            continue;
                        }
                        final List<String> instanceIds = elb.getInstances().stream().map(Instance::getInstanceId).collect(toList());
                        List<Integer> unsecuredPorts = portsChecker.check(elb);
                        if (!unsecuredPorts.isEmpty()) {
                            metaData.put("unsecuredPorts", unsecuredPorts);
                            errorMessages.add(format("ELB %s listens on insecure ports! Only ports 80 and 443 are allowed",
                                    elb.getLoadBalancerName()));
                        }


                        final Set<String> unsecureGroups = securityGroupsChecker.check(
                                elb.getSecurityGroups(),
                                account,
                                awsRegion);
                        if (!unsecureGroups.isEmpty()) {
                            metaData.put("unsecuredSecurityGroups", unsecureGroups);
                            errorMessages.add("Unsecured security group! Only ports 80 and 443 are allowed");
                        }


                        if (errorMessages.size() > 0) {
                            metaData.put("errorMessages", errorMessages);
                            writeViolation(account, region, metaData, canonicalHostedZoneName, instanceIds);

                            // skip http response check, as we are already having a violation here
                            continue;
                        }


                        // skip check for publicly available apps
                        if (awsApplications.isPubliclyAccessible(account, region, instanceIds).orElse(false)) {
                            continue;
                        }

                        for (Integer allowedPort : jobsProperties.getElbAllowedPorts()) {
                            HttpGetRootCall HttpGetRootCall = new HttpGetRootCall(httpclient, canonicalHostedZoneName, allowedPort);
                            ListenableFuture<HttpCallResult> listenableFuture = threadPoolTaskExecutor.submitListenable(HttpGetRootCall);
                            listenableFuture.addCallback(
                                    httpCallResult -> {
                                        log.info("address: {} and port: {}", canonicalHostedZoneName, allowedPort);
                                        if (httpCallResult.isOpen()) {
<<<<<<< HEAD
                                            final Map<String, Object> md = ImmutableMap.<String, Object>builder()
                                                    .putAll(metaData)
                                                    .put("canonicalHostedZoneName", canonicalHostedZoneName)
                                                    .put("port", allowedPort)
                                                    .put("Error", httpCallResult.getMessage())
                                                    .build();
                                            writeViolation(account, region, md, canonicalHostedZoneName);
=======
                                            final Map<String, Object> md = newHashMap();
                                            md.put("canonicalHostedZoneName", canonicalHostedZoneName);
                                            md.put("port", allowedPort);
                                            md.put("Error", httpCallResult.getMessage());
                                            writeViolation(account, region, md, canonicalHostedZoneName, instanceIds);
>>>>>>> f8058385
                                        }
                                    }, ex -> log.warn(ex.getMessage(), ex));

                            log.debug("Active threads in pool: {}/{}", threadPoolTaskExecutor.getActiveCount(), threadPoolTaskExecutor.getMaxPoolSize());
                        }

                    }

                } catch (AmazonServiceException a) {

                    if (a.getErrorCode().equals("RequestLimitExceeded")) {
                        log.warn("RequestLimitExceeded for account: {}", account);
                    } else {
                        log.error(a.getMessage(), a);
                    }

                }

            }

        }

    }

    private void writeViolation(final String account, final String region, final Object metaInfo, final String canonicalHostedZoneName, final List<String> instanceIds) {

        final Optional<Map> taupageYaml = instanceIds.
                stream().
                map(id -> fetchTaupageYaml.getTaupageYaml(id, account, region)).
                filter(Optional::isPresent).
                map(Optional::get).
                findFirst();


        final ViolationBuilder violationBuilder = new ViolationBuilder();
        final Violation violation = violationBuilder.withAccountId(account)
                .withRegion(region)
                .withPluginFullyQualifiedClassName(FetchElasticLoadBalancersJob.class)
                .withType(UNSECURED_PUBLIC_ENDPOINT)
                .withMetaInfo(metaInfo)
                .withEventId(EVENT_ID)
                .withInstanceId(canonicalHostedZoneName)
                .withApplicationId(taupageYaml.map(data -> (String) data.get(APPLICATION_ID)).map(StringUtils::trimToNull).orElse(null))
                .withApplicationVersion(taupageYaml.map(data -> (String) data.get(APPLICATION_VERSION)).map(StringUtils::trimToNull).orElse(null))
                .build();
        violationSink.put(violation);
    }

    private List<LoadBalancerDescription> getELBs(final String account, final String region) {
        final AmazonElasticLoadBalancingClient elbClient = clientProvider.getClient(
                AmazonElasticLoadBalancingClient.class,
                account,
                getRegion(
                        fromName(region)));


        final DescribeLoadBalancersRequest describeLoadBalancersRequest = new DescribeLoadBalancersRequest();
        return elbClient.describeLoadBalancers(
                describeLoadBalancersRequest).getLoadBalancerDescriptions();
    }
}<|MERGE_RESOLUTION|>--- conflicted
+++ resolved
@@ -6,11 +6,8 @@
 import com.amazonaws.services.elasticloadbalancing.model.DescribeLoadBalancersRequest;
 import com.amazonaws.services.elasticloadbalancing.model.Instance;
 import com.amazonaws.services.elasticloadbalancing.model.LoadBalancerDescription;
-<<<<<<< HEAD
 import com.google.common.collect.ImmutableMap;
-=======
 import org.apache.commons.lang3.StringUtils;
->>>>>>> f8058385
 import org.apache.http.client.config.RequestConfig;
 import org.apache.http.conn.ssl.AllowAllHostnameVerifier;
 import org.apache.http.conn.ssl.SSLContextBuilder;
@@ -30,6 +27,7 @@
 import org.zalando.stups.fullstop.jobs.common.AmiDetailsProvider;
 import org.zalando.stups.fullstop.jobs.common.AwsApplications;
 import org.zalando.stups.fullstop.jobs.common.EC2InstanceProvider;
+import org.zalando.stups.fullstop.jobs.common.FetchTaupageYaml;
 import org.zalando.stups.fullstop.jobs.common.HttpCallResult;
 import org.zalando.stups.fullstop.jobs.common.HttpGetRootCall;
 import org.zalando.stups.fullstop.jobs.common.PortsChecker;
@@ -90,7 +88,8 @@
 
     private final ViolationService violationService;
 
-<<<<<<< HEAD
+    private final FetchTaupageYaml fetchTaupageYaml;
+
     private final AmiDetailsProvider amiDetailsProvider;
 
     private final EC2InstanceProvider ec2Instance;
@@ -103,21 +102,9 @@
                                         PortsChecker portsChecker,
                                         AwsApplications awsApplications,
                                         ViolationService violationService,
+                                        FetchTaupageYaml fetchTaupageYaml,
                                         AmiDetailsProvider amiDetailsProvider,
                                         EC2InstanceProvider ec2Instance) {
-=======
-    private final FetchTaupageYaml fetchTaupageYaml;
-
-    @Autowired
-    public FetchElasticLoadBalancersJob(final ViolationSink violationSink,
-                                        final ClientProvider clientProvider,
-                                        final AccountIdSupplier allAccountIds, final JobsProperties jobsProperties,
-                                        @Qualifier("elbSecurityGroupsChecker") final SecurityGroupsChecker securityGroupsChecker,
-                                        final PortsChecker portsChecker,
-                                        final AwsApplications awsApplications,
-                                        final ViolationService violationService,
-                                        final FetchTaupageYaml fetchTaupageYaml) {
->>>>>>> f8058385
         this.violationSink = violationSink;
         this.clientProvider = clientProvider;
         this.allAccountIds = allAccountIds;
@@ -126,12 +113,9 @@
         this.portsChecker = portsChecker;
         this.awsApplications = awsApplications;
         this.violationService = violationService;
-<<<<<<< HEAD
+        this.fetchTaupageYaml = fetchTaupageYaml;
         this.amiDetailsProvider = amiDetailsProvider;
         this.ec2Instance = ec2Instance;
-=======
-        this.fetchTaupageYaml = fetchTaupageYaml;
->>>>>>> f8058385
 
         threadPoolTaskExecutor.setCorePoolSize(12);
         threadPoolTaskExecutor.setMaxPoolSize(20);
@@ -209,7 +193,7 @@
                         if (violationService.violationExists(account, region, EVENT_ID, canonicalHostedZoneName, UNSECURED_PUBLIC_ENDPOINT)) {
                             continue;
                         }
-                        final List<String> instanceIds = elb.getInstances().stream().map(Instance::getInstanceId).collect(toList());
+
                         List<Integer> unsecuredPorts = portsChecker.check(elb);
                         if (!unsecuredPorts.isEmpty()) {
                             metaData.put("unsecuredPorts", unsecuredPorts);
@@ -249,21 +233,13 @@
                                     httpCallResult -> {
                                         log.info("address: {} and port: {}", canonicalHostedZoneName, allowedPort);
                                         if (httpCallResult.isOpen()) {
-<<<<<<< HEAD
                                             final Map<String, Object> md = ImmutableMap.<String, Object>builder()
                                                     .putAll(metaData)
                                                     .put("canonicalHostedZoneName", canonicalHostedZoneName)
                                                     .put("port", allowedPort)
                                                     .put("Error", httpCallResult.getMessage())
                                                     .build();
-                                            writeViolation(account, region, md, canonicalHostedZoneName);
-=======
-                                            final Map<String, Object> md = newHashMap();
-                                            md.put("canonicalHostedZoneName", canonicalHostedZoneName);
-                                            md.put("port", allowedPort);
-                                            md.put("Error", httpCallResult.getMessage());
                                             writeViolation(account, region, md, canonicalHostedZoneName, instanceIds);
->>>>>>> f8058385
                                         }
                                     }, ex -> log.warn(ex.getMessage(), ex));
 

/**
 * Copyright 2015 Zalando SE
 *
 * Licensed under the Apache License, Version 2.0 (the "License");
 * you may not use this file except in compliance with the License.
 * You may obtain a copy of the License at
 *
 *      http://www.apache.org/licenses/LICENSE-2.0
 *
 * Unless required by applicable law or agreed to in writing, software
 * distributed under the License is distributed on an "AS IS" BASIS,
 * WITHOUT WARRANTIES OR CONDITIONS OF ANY KIND, either express or implied.
 * See the License for the specific language governing permissions and
 * limitations under the License.
 */
package org.zalando.stups.fullstop;

import java.util.List;

import org.slf4j.Logger;
import org.slf4j.LoggerFactory;

import org.springframework.beans.factory.annotation.Autowired;

import org.springframework.plugin.core.PluginRegistry;

import org.springframework.stereotype.Component;

import org.zalando.stups.fullstop.plugin.FullstopPlugin;

import com.amazonaws.services.cloudtrail.processinglibrary.exceptions.CallbackException;
import com.amazonaws.services.cloudtrail.processinglibrary.interfaces.EventsProcessor;
import com.amazonaws.services.cloudtrail.processinglibrary.model.CloudTrailEvent;

/**
 * Simple {@link EventsProcessor} that delegates to {@link FullstopPlugin}s that can procces the {@link CloudTrailEvent}.
 *
 * @author  jbellmann
 */
@Component
public class PluginEventsProcessor implements EventsProcessor {

    private final Logger log = LoggerFactory.getLogger(PluginEventsProcessor.class);

<<<<<<< HEAD
    @Value("${fullstop.plugin.properties.s3bucket}")
    private String s3bucket;
=======
    private final PluginRegistry<FullstopPlugin, CloudTrailEvent> pluginRegistry;
>>>>>>> fc423bbf

    @Autowired
    public PluginEventsProcessor(final PluginRegistry<FullstopPlugin, CloudTrailEvent> pluginRegistry) {
        this.pluginRegistry = pluginRegistry;
    }

    @Override
    public void process(final List<CloudTrailEvent> events) throws CallbackException {
        for (CloudTrailEvent event : events) {
            doProcess(event);
        }
    }

    /**
     * Processes an single event by looping available plugins.
     *
     * @param  event
     *
     * @see    #doProcess(CloudTrailEvent, FullstopPlugin)
     */
    protected void doProcess(final CloudTrailEvent event) {
        for (FullstopPlugin plugin : getPluginsForEvent(event)) {
            doProcess(event, plugin);
        }
    }

    /**
     * Processes an specific event on specified plugin.
     *
     * @param  event
     * @param  plugin
     */
    protected void doProcess(final CloudTrailEvent event, final FullstopPlugin plugin) {
        try {

            plugin.processEvent(event);
        } catch (Exception e) {

            // can we do more?
            log.error(e.getMessage(), e);
        }
    }

    /**
     * Returns a list of plugins configured.
     *
     * @param   event
     *
     * @return  list of plugins configured
     */
    protected List<FullstopPlugin> getPluginsForEvent(final CloudTrailEvent event) {
        return this.pluginRegistry.getPluginsFor(event);
    }

}<|MERGE_RESOLUTION|>--- conflicted
+++ resolved
@@ -42,12 +42,7 @@
 
     private final Logger log = LoggerFactory.getLogger(PluginEventsProcessor.class);
 
-<<<<<<< HEAD
-    @Value("${fullstop.plugin.properties.s3bucket}")
-    private String s3bucket;
-=======
     private final PluginRegistry<FullstopPlugin, CloudTrailEvent> pluginRegistry;
->>>>>>> fc423bbf
 
     @Autowired
     public PluginEventsProcessor(final PluginRegistry<FullstopPlugin, CloudTrailEvent> pluginRegistry) {

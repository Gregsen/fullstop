--- conflicted
+++ resolved
@@ -51,14 +51,9 @@
     @ApiResponses(@ApiResponse(code = 200, message = "the list of violations grouped by version, instance, created; Ordered by date"))
     public Page<LifecylceDTO> findByApplicationName(@PathVariable("name")
                                                     final String name,
-<<<<<<< HEAD
                                                     @ApiIgnore
                                                     @PageableDefault(page = 0, size = 10, sort = "created", direction = ASC) final Pageable pageable) {
-        Page<LifecycleEntity> lifecycleEntities = applicationLifecycleService.findByApplicationNameAndVersion(name, null, pageable);
-=======
-                                                    @PageableDefault(page = 0, size = 10, sort = "created", direction = ASC) final Pageable pageable){
         final Page<LifecycleEntity> lifecycleEntities = applicationLifecycleService.findByApplicationNameAndVersion(name, null, pageable);
->>>>>>> a5bb4788
         return mapToDto(lifecycleEntities);
 
     }

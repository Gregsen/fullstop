package org.zalando.stups.fullstop.web.controller;

import io.swagger.annotations.*;
import org.joda.time.DateTime;
import org.springframework.beans.factory.annotation.Autowired;
import org.springframework.format.annotation.DateTimeFormat;
import org.springframework.web.bind.annotation.PathVariable;
import org.springframework.web.bind.annotation.RequestMapping;
import org.springframework.web.bind.annotation.RequestParam;
import org.springframework.web.bind.annotation.RestController;
import org.zalando.stups.fullstop.violation.entity.CountByAccountAndType;
import org.zalando.stups.fullstop.violation.entity.CountByAppVersionAndType;
import org.zalando.stups.fullstop.violation.repository.ViolationRepository;
import springfox.documentation.annotations.ApiIgnore;

import java.util.Collections;
import java.util.List;
import java.util.Optional;
import java.util.Set;

import static org.springframework.format.annotation.DateTimeFormat.ISO.DATE_TIME;
import static org.springframework.http.MediaType.APPLICATION_JSON_VALUE;
import static org.springframework.web.bind.annotation.RequestMethod.GET;

@RestController
@RequestMapping(value = "/api/violation-count", produces = APPLICATION_JSON_VALUE)
@Api(value = "/api/violation-count", description = "the violations count API")
public class ViolationsCountController {

    private final ViolationRepository violationRepository;

    @Autowired
    public ViolationsCountController(final ViolationRepository violationRepository) {
        this.violationRepository = violationRepository;
    }

    @RequestMapping(method = GET)
    @ApiResponses(@ApiResponse(code = 200, message = "Violation count by account and type",
            response = CountByAccountAndType.class, responseContainer = "List"))
    @ApiImplicitParams({
            @ApiImplicitParam(name = "from", dataType = "date-time", paramType = "query",
                    value = "Include only violations, that have been created after this timestamp. " +
                            "Example: \"2015-05-21T10:24:47.788-02:00\""),
            @ApiImplicitParam(name = "to", dataType = "date-time", paramType = "query",
                    value = "Include only violations, that have been created before this timestamp. " +
                            "Example: \"2015-05-21T10:24:47.788-02:00\"")
    })
    public List<CountByAccountAndType> countByAccountAndTypes(
            @ApiParam("a list of account ids for filtering, leave blank to request all accounts")
            @RequestParam final
            Optional<Set<String>> accounts,
            @ApiIgnore
            @RequestParam
            @DateTimeFormat(iso = DATE_TIME) final
            Optional<DateTime> from,
            @ApiIgnore
            @RequestParam
            @DateTimeFormat(iso = DATE_TIME) final
            Optional<DateTime> to,
            @ApiParam("count only violations that have been resolved (true), or that are still open (false)")
<<<<<<< HEAD
            @RequestParam(value = "resolved", required = false, defaultValue = "false")
            boolean resolved,
            @ApiParam("count only violations that have been whitelisted (true), or that are not whitelisted (false)")
            @RequestParam(value = "whitelisted", required = false, defaultValue = "false")
            boolean whitelisted) {
=======
            @RequestParam(value = "resolved",required = false, defaultValue = "false") final
            boolean resolved,
            @ApiParam("count only violations that have been whitelisted (true), or that are not whitelisted (false)")
            @RequestParam(value = "whitelisted",required = false, defaultValue = "false") final
            boolean whitelisted){
>>>>>>> a5bb4788
        return violationRepository.countByAccountAndType(accounts.orElseGet(Collections::emptySet), from, to, resolved, whitelisted);
    }

    @RequestMapping(value = "/{account}", method = GET)
    @ApiResponses(@ApiResponse(code = 200, message = "Violation count of one account by app version and type",
            response = CountByAppVersionAndType.class, responseContainer = "List"))
    @ApiImplicitParams({
            @ApiImplicitParam(name = "from", dataType = "date-time", paramType = "query",
                    value = "Include only violations, that have been created after this timestamp. " +
                            "Example: \"2015-05-21T10:24:47.788-02:00\""),
            @ApiImplicitParam(name = "to", dataType = "date-time", paramType = "query",
                    value = "Include only violations, that have been created before this timestamp. " +
                            "Example: \"2015-05-21T10:24:47.788-02:00\"")
    })
    public List<CountByAppVersionAndType> countByAppVersionAndType(
            @ApiParam("an account id")
            @PathVariable final
            String account,
            @ApiIgnore
            @RequestParam
            @DateTimeFormat(iso = DATE_TIME) final
            Optional<DateTime> from,
            @ApiIgnore
            @RequestParam
            @DateTimeFormat(iso = DATE_TIME) final
            Optional<DateTime> to,
            @ApiParam("count only violations that have been resolved (true), or that are still open (false)")
<<<<<<< HEAD
            @RequestParam(value = "resolved", required = false, defaultValue = "false")
            boolean resolved,
            @ApiParam("count only violations that have been whitelisted (true), or that are not whitelisted (false)")
            @RequestParam(value = "whitelisted", required = false, defaultValue = "false")
=======
            @RequestParam(value = "resolved",required = false, defaultValue = "false") final
            boolean resolved,
            @ApiParam("count only violations that have been whitelisted (true), or that are not whitelisted (false)")
            @RequestParam(value = "whitelisted",required = false, defaultValue = "false") final
>>>>>>> a5bb4788
            boolean whitelisted) {
        return violationRepository.countByAppVersionAndType(account, from, to, resolved, whitelisted);
    }
}<|MERGE_RESOLUTION|>--- conflicted
+++ resolved
@@ -58,19 +58,11 @@
             @DateTimeFormat(iso = DATE_TIME) final
             Optional<DateTime> to,
             @ApiParam("count only violations that have been resolved (true), or that are still open (false)")
-<<<<<<< HEAD
-            @RequestParam(value = "resolved", required = false, defaultValue = "false")
-            boolean resolved,
+            @RequestParam(value = "resolved",required = false, defaultValue = "false")
+            final boolean resolved,
             @ApiParam("count only violations that have been whitelisted (true), or that are not whitelisted (false)")
-            @RequestParam(value = "whitelisted", required = false, defaultValue = "false")
-            boolean whitelisted) {
-=======
-            @RequestParam(value = "resolved",required = false, defaultValue = "false") final
-            boolean resolved,
-            @ApiParam("count only violations that have been whitelisted (true), or that are not whitelisted (false)")
-            @RequestParam(value = "whitelisted",required = false, defaultValue = "false") final
-            boolean whitelisted){
->>>>>>> a5bb4788
+            @RequestParam(value = "whitelisted",required = false, defaultValue = "false")
+            final boolean whitelisted){
         return violationRepository.countByAccountAndType(accounts.orElseGet(Collections::emptySet), from, to, resolved, whitelisted);
     }
 
@@ -98,18 +90,11 @@
             @DateTimeFormat(iso = DATE_TIME) final
             Optional<DateTime> to,
             @ApiParam("count only violations that have been resolved (true), or that are still open (false)")
-<<<<<<< HEAD
-            @RequestParam(value = "resolved", required = false, defaultValue = "false")
-            boolean resolved,
+            @RequestParam(value = "resolved",required = false, defaultValue = "false")
+            final boolean resolved,
             @ApiParam("count only violations that have been whitelisted (true), or that are not whitelisted (false)")
-            @RequestParam(value = "whitelisted", required = false, defaultValue = "false")
-=======
-            @RequestParam(value = "resolved",required = false, defaultValue = "false") final
-            boolean resolved,
-            @ApiParam("count only violations that have been whitelisted (true), or that are not whitelisted (false)")
-            @RequestParam(value = "whitelisted",required = false, defaultValue = "false") final
->>>>>>> a5bb4788
-            boolean whitelisted) {
+            @RequestParam(value = "whitelisted",required = false, defaultValue = "false")
+            final boolean whitelisted) {
         return violationRepository.countByAppVersionAndType(account, from, to, resolved, whitelisted);
     }
 }
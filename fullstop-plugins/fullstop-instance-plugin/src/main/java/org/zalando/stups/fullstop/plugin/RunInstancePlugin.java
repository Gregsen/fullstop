--- conflicted
+++ resolved
@@ -15,19 +15,23 @@
  */
 package org.zalando.stups.fullstop.plugin;
 
-import static java.util.stream.Collectors.toList;
-
-import static org.zalando.stups.fullstop.events.CloudTrailEventPredicate.fromSource;
-import static org.zalando.stups.fullstop.events.CloudTrailEventPredicate.withName;
-import static org.zalando.stups.fullstop.events.CloudtrailEventSupport.PUBLIC_IP_JSON_PATH;
-import static org.zalando.stups.fullstop.events.CloudtrailEventSupport.SECURITY_GROUP_IDS_JSON_PATH;
-import static org.zalando.stups.fullstop.events.CloudtrailEventSupport.getAccountId;
-import static org.zalando.stups.fullstop.events.CloudtrailEventSupport.getEventId;
-import static org.zalando.stups.fullstop.events.CloudtrailEventSupport.getRegion;
-import static org.zalando.stups.fullstop.events.CloudtrailEventSupport.getRegionAsString;
-import static org.zalando.stups.fullstop.events.CloudtrailEventSupport.read;
-import static org.zalando.stups.fullstop.plugin.Bool.not;
-import static org.zalando.stups.fullstop.plugin.IpPermissionPredicates.withToPort;
+import com.amazonaws.AmazonClientException;
+import com.amazonaws.regions.Region;
+import com.amazonaws.services.cloudtrail.processinglibrary.model.CloudTrailEvent;
+import com.amazonaws.services.ec2.AmazonEC2Client;
+import com.amazonaws.services.ec2.model.DescribeSecurityGroupsRequest;
+import com.amazonaws.services.ec2.model.DescribeSecurityGroupsResult;
+import com.amazonaws.services.ec2.model.IpPermission;
+import com.amazonaws.services.ec2.model.SecurityGroup;
+import com.google.common.collect.Sets;
+import org.slf4j.Logger;
+import org.slf4j.LoggerFactory;
+import org.springframework.beans.factory.annotation.Autowired;
+import org.springframework.stereotype.Component;
+import org.zalando.stups.fullstop.aws.ClientProvider;
+import org.zalando.stups.fullstop.events.CloudTrailEventPredicate;
+import org.zalando.stups.fullstop.violation.ViolationStore;
+import org.zalando.stups.fullstop.violation.entity.ViolationBuilder;
 
 import java.util.List;
 import java.util.Optional;
@@ -35,31 +39,18 @@
 import java.util.function.Function;
 import java.util.function.Predicate;
 
-import org.slf4j.Logger;
-import org.slf4j.LoggerFactory;
+import static java.util.stream.Collectors.toList;
+import static org.zalando.stups.fullstop.events.CloudTrailEventPredicate.fromSource;
+import static org.zalando.stups.fullstop.events.CloudTrailEventPredicate.withName;
+import static org.zalando.stups.fullstop.events.CloudtrailEventSupport.PUBLIC_IP_JSON_PATH;
+import static org.zalando.stups.fullstop.events.CloudtrailEventSupport.SECURITY_GROUP_IDS_JSON_PATH;
+import static org.zalando.stups.fullstop.events.CloudtrailEventSupport.getAccountId;
+import static org.zalando.stups.fullstop.events.CloudtrailEventSupport.getRegion;
+import static org.zalando.stups.fullstop.events.CloudtrailEventSupport.read;
+import static org.zalando.stups.fullstop.plugin.Bool.not;
+import static org.zalando.stups.fullstop.plugin.IpPermissionPredicates.withToPort;
 
-import org.springframework.beans.factory.annotation.Autowired;
-
-import org.springframework.stereotype.Component;
-
-import org.zalando.stups.fullstop.aws.ClientProvider;
-import org.zalando.stups.fullstop.events.CloudTrailEventPredicate;
-import org.zalando.stups.fullstop.violation.entity.Violation;
-import org.zalando.stups.fullstop.violation.ViolationStore;
-
-import com.amazonaws.AmazonClientException;
-
-import com.amazonaws.regions.Region;
-
-import com.amazonaws.services.cloudtrail.processinglibrary.model.CloudTrailEvent;
-import com.amazonaws.services.ec2.AmazonEC2Client;
-import com.amazonaws.services.ec2.model.DescribeSecurityGroupsRequest;
-import com.amazonaws.services.ec2.model.DescribeSecurityGroupsResult;
-import com.amazonaws.services.ec2.model.IpPermission;
-import com.amazonaws.services.ec2.model.SecurityGroup;
-
-import com.google.common.collect.Sets;
-import org.zalando.stups.fullstop.violation.entity.ViolationBuilder;
+p.violation.entity.ViolationBuilder;
 
 /**
  *
@@ -111,23 +102,11 @@
             return;
         }
 
-<<<<<<< HEAD
-        if (not(securityGroupList.get().stream().anyMatch(SecurityGroupPredicates.anyMatch(filter)))) {
+        if (securityGroupList.get().stream().anyMatch(SecurityGroupPredicates.anyMatch(filter))) {
 
-            // everything fine
-            return;
-        } else {
             String message = String.format("SecurityGroups configured with ports not allowed: %s",
                     getPorts(securityGroupList.get()));
-            Violation violation = new ViolationBuilder(message).withEvent(event).build();
-=======
-        if (securityGroupList.get().stream().anyMatch(SecurityGroupPredicates.anyMatch(filter))) {
-
-            Violation violation = new Violation(getAccountId(event), getRegionAsString(event));
-            violation.setMessage(String.format("SecurityGroups configured with ports not allowed: %s",
-                    getPorts(securityGroupList.get())));
->>>>>>> bce05543
-            violationStore.save(violation);
+            violationStore.save(new ViolationBuilder(message).withEvent(event).build());
         }
     }
 
@@ -186,17 +165,14 @@
 
                 return Optional.of(result.getSecurityGroups());
             } catch (AmazonClientException e) {
+
                 // TODO, better ways?
-// LOG.error(e.getMessage(), e);
-// throw new RuntimeException(e.getMessage(), e);
-
                 String message = String.format("Unable to get SecurityGroups for SecurityGroupIds [%s] | %s",
                         securityGroupIds.toString(), e.getMessage());
-                Violation v = new ViolationBuilder(message)
-                        .withAccoundId(accountId)
-                        .withRegion(region.getName())
-                        .build();
-                violationStore.save(v);
+
+                violationStore.save(new ViolationBuilder(message)
+                        .withEvent(event)
+                        .build());
                 return Optional.empty();
             }
 

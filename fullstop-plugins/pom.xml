--- conflicted
+++ resolved
@@ -45,11 +45,7 @@
         <module>fullstop-save-securitygroups-plugin</module>
         <module>fullstop-snapshot-source-plugin</module>
         <module>fullstop-subnet-plugin</module>
-<<<<<<< HEAD
-        <module>fullstop-unapproves-services-and-role-plugin</module>
+        <module>fullstop-unapproved-services-and-role-plugin</module>
         <module>fullstop-scm-repository-plugin</module>
-=======
-        <module>fullstop-unapproved-services-and-role-plugin</module>
->>>>>>> 4e8ad763
     </modules>
 </project>
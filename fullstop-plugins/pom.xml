<?xml version="1.0" encoding="UTF-8"?>
<!--~
  ~ Copyright 2015 Zalando SE
  ~
  ~ Licensed under the Apache License, Version 2.0 (the "License");
  ~ you may not use this file except in compliance with the License.
  ~ You may obtain a copy of the License at
  ~
  ~      http://www.apache.org/licenses/LICENSE-2.0
  ~
  ~ Unless required by applicable law or agreed to in writing, software
  ~ distributed under the License is distributed on an "AS IS" BASIS,
  ~ WITHOUT WARRANTIES OR CONDITIONS OF ANY KIND, either express or implied.
  ~ See the License for the specific language governing permissions and
  ~ limitations under the License.
  -->

<project xmlns="http://maven.apache.org/POM/4.0.0" xmlns:xsi="http://www.w3.org/2001/XMLSchema-instance" xsi:schemaLocation="http://maven.apache.org/POM/4.0.0 http://maven.apache.org/xsd/maven-4.0.0.xsd">
    <modelVersion>4.0.0</modelVersion>
    <parent>
        <artifactId>fullstop-parent</artifactId>
        <groupId>org.zalando.stups</groupId>
        <version>0.5.0-SNAPSHOT</version>
    </parent>

    <artifactId>fullstop-plugins</artifactId>
    <name>Fullstop -- Plugins</name>

    <packaging>pom</packaging>

    <properties>
        <main.basedir>${basedir}/..</main.basedir>
    </properties>

    <modules>
        <module>fullstop-instance-plugin</module>
        <module>fullstop-ami-plugin</module>
        <module>fullstop-region-plugin</module>
        <module>fullstop-hello-event-plugin</module>
        <module>fullstop-nopasswords-plugin</module>
<<<<<<< HEAD
        <module>fullstop-pierone-plugin</module>
=======
        <module>fullstop-kio-plugins</module>
>>>>>>> bc7f81ef
    </modules>
</project><|MERGE_RESOLUTION|>--- conflicted
+++ resolved
@@ -38,10 +38,7 @@
         <module>fullstop-region-plugin</module>
         <module>fullstop-hello-event-plugin</module>
         <module>fullstop-nopasswords-plugin</module>
-<<<<<<< HEAD
+        <module>fullstop-kio-plugins</module>
         <module>fullstop-pierone-plugin</module>
-=======
-        <module>fullstop-kio-plugins</module>
->>>>>>> bc7f81ef
     </modules>
 </project>
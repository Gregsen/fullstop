--- conflicted
+++ resolved
@@ -16,12 +16,8 @@
 
 package org.zalando.stups.fullstop.plugin;
 
-<<<<<<< HEAD
-import static java.lang.String.format;
-=======
 import static org.zalando.stups.fullstop.events.CloudTrailEventPredicate.fromSource;
 import static org.zalando.stups.fullstop.events.CloudTrailEventPredicate.withName;
->>>>>>> bce05543
 import static org.zalando.stups.fullstop.events.CloudtrailEventSupport.getAccountId;
 import static org.zalando.stups.fullstop.events.CloudtrailEventSupport.getInstanceIds;
 import static org.zalando.stups.fullstop.events.CloudtrailEventSupport.getRegionAsString;
@@ -35,25 +31,12 @@
 
 import org.springframework.stereotype.Component;
 
-<<<<<<< HEAD
-import org.zalando.stups.fullstop.violation.entity.Violation;
+import org.zalando.stups.fullstop.events.CloudTrailEventPredicate;
+import org.zalando.stups.fullstop.plugin.config.RegionPluginProperties;
 import org.zalando.stups.fullstop.violation.ViolationStore;
 
 import com.amazonaws.services.cloudtrail.processinglibrary.model.CloudTrailEvent;
-import com.amazonaws.services.cloudtrail.processinglibrary.model.CloudTrailEventData;
-
-import com.google.common.collect.Lists;
-
-import com.jayway.jsonpath.JsonPath;
 import org.zalando.stups.fullstop.violation.entity.ViolationBuilder;
-=======
-import org.zalando.stups.fullstop.events.CloudTrailEventPredicate;
-import org.zalando.stups.fullstop.plugin.config.RegionPluginProperties;
-import org.zalando.stups.fullstop.violation.Violation;
-import org.zalando.stups.fullstop.violation.ViolationStore;
-
-import com.amazonaws.services.cloudtrail.processinglibrary.model.CloudTrailEvent;
->>>>>>> bce05543
 
 /**
  * @author  gkneitschel
@@ -88,7 +71,6 @@
 
         // Check Auto-Scaling, seems to be null on Auto-Scaling-Event
 
-        String accountId = getAccountId(event);
         String region = getRegionAsString(event);
         List<String> instances = getInstanceIds(event);
 
@@ -100,28 +82,8 @@
 
             String message = String.format("Region: EC2 instances %s are running in the wrong region! (%s)",
                     instances.toString(), region);
-            violationStore.save(new Violation(accountId, region, message));
-        } else {
-
-            // Do we need this?
-            LOG.info("Region: correct region set.");
+            violationStore.save(new ViolationBuilder
+                    (message).withEvent(event).build());
         }
-<<<<<<< HEAD
-
-        List<String> instanceIds = new ArrayList<>();
-        try {
-            instanceIds = JsonPath.read(parameters, "$.instancesSet.items[*].instanceId");
-            return instanceIds;
-        } catch (Exception e) {
-            violationStore.save(
-                    new ViolationBuilder("Cannot find InstanceIds in JSON " + e).
-                            withEvent(event).
-                            build());
-        }
-
-        return instanceIds;
-=======
->>>>>>> bce05543
     }
-
 }
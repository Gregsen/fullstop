/**
 * Copyright (C) 2015 Zalando SE (http://tech.zalando.com)
 * <p/>
 * Licensed under the Apache License, Version 2.0 (the "License");
 * you may not use this file except in compliance with the License.
 * You may obtain a copy of the License at
 * <p/>
 * http://www.apache.org/licenses/LICENSE-2.0
 * <p/>
 * Unless required by applicable law or agreed to in writing, software
 * distributed under the License is distributed on an "AS IS" BASIS,
 * WITHOUT WARRANTIES OR CONDITIONS OF ANY KIND, either express or implied.
 * See the License for the specific language governing permissions and
 * limitations under the License.
 */
package org.zalando.stups.fullstop.plugin;

import com.amazonaws.AmazonServiceException;
import com.amazonaws.services.cloudtrail.processinglibrary.model.CloudTrailEvent;
import com.amazonaws.services.cloudtrail.processinglibrary.model.CloudTrailEventData;
import com.google.common.collect.Maps;
import com.google.common.collect.Sets;
import org.slf4j.Logger;
import org.slf4j.LoggerFactory;
import org.springframework.beans.factory.annotation.Autowired;
import org.springframework.stereotype.Component;
import org.springframework.web.client.HttpClientErrorException;
<<<<<<< HEAD
import org.zalando.stups.clients.kio.*;
=======
import org.zalando.stups.clients.kio.Application;
import org.zalando.stups.clients.kio.Approval;
import org.zalando.stups.clients.kio.KioOperations;
import org.zalando.stups.clients.kio.NotFoundException;
import org.zalando.stups.clients.kio.Version;
>>>>>>> b6e0db5c
import org.zalando.stups.fullstop.clients.pierone.PieroneOperations;
import org.zalando.stups.fullstop.events.UserDataProvider;
import org.zalando.stups.fullstop.plugin.config.RegistryPluginProperties;
import org.zalando.stups.fullstop.violation.ViolationBuilder;
import org.zalando.stups.fullstop.violation.ViolationSink;

import java.util.List;
import java.util.Map;
import java.util.Set;
import java.util.stream.Collectors;

import static java.lang.String.format;
import static org.zalando.stups.fullstop.events.CloudtrailEventSupport.getInstanceIds;

/**
 * @author mrandi
 */

@Component
public class RegistryPlugin extends AbstractFullstopPlugin {

    private static final Logger LOG = LoggerFactory.getLogger(RegistryPlugin.class);

    private static final String EC2_SOURCE_EVENTS = "ec2.amazonaws.com";

    private static final String EVENT_NAME = "RunInstances";

    protected static String APPLICATION_ID = "application_id";

    protected static String APPLICATION_VERSION = "application_version";

    protected static String SOURCE = "source";

    private final RegistryPluginProperties registryPluginProperties;

    private final ViolationSink violationSink;

    private final PieroneOperations pieroneOperations;

    private final KioOperations kioOperations;

    private final UserDataProvider userDataProvider;

    @Autowired
    public RegistryPlugin(
            final UserDataProvider userDataProvider,
            final ViolationSink violationSink, final PieroneOperations pieroneOperations,
            final KioOperations kioOperations, final RegistryPluginProperties registryPluginProperties) {

        this.violationSink = violationSink;
        this.pieroneOperations = pieroneOperations;
        this.kioOperations = kioOperations;
        this.userDataProvider = userDataProvider;
        this.registryPluginProperties = registryPluginProperties;
    }

    @Override
    public boolean supports(final CloudTrailEvent event) {
        CloudTrailEventData cloudTrailEventData = event.getEventData();
        String eventSource = cloudTrailEventData.getEventSource();
        String eventName = cloudTrailEventData.getEventName();

        return eventSource.equals(EC2_SOURCE_EVENTS) && eventName.equals(EVENT_NAME);
    }

    @Override
    public void processEvent(final CloudTrailEvent event) {
        List<String> instanceIds = getInstanceIds(event);

        for (String instanceId : instanceIds) {
            Map userData = getAndValidateUserData(
                    event,
                    instanceId);
            if (userData == null) {
                return;
            }

            String applicationId = getAndValidateApplicationId(
                    event,
                    userData,
                    instanceId);

            String applicationVersion = getAndValidateApplicationVersion(
                    event,
                    userData,
                    instanceId);

            String source = getAndValidateSource(
                    event,
                    userData,
                    instanceId);

            if (applicationId != null) {

                Application applicationFromKio = getAndValidateApplicationFromKio(
                        event,
                        applicationId);

                if (applicationFromKio != null) {

                    Version applicationVersionFromKio = getAndValidateApplicationVersionFromKio(
                            event,
                            applicationId,
                            applicationVersion);

                    if (applicationVersionFromKio != null) {

<<<<<<< HEAD
                        validateSourceWithPierone(
                                event,
                                applicationId,
                                applicationVersion,
                                applicationFromKio.getTeamId(),
                                source,
                                applicationVersionFromKio.getArtifact());

                        validateScmSource(
                                event,
                                applicationFromKio.getTeamId(),
                                applicationId,
                                applicationVersion);

                        validateContainsMandatoryApprovals(
                                applicationVersionFromKio,
                                event);
                        validateFourEyesPrinciple(
                                applicationVersionFromKio,
                                event);
=======
                        validateSourceWithPierone(event,
                                                  applicationId,
                                                  applicationVersion,
                                                  applicationFromKio.getTeamId(),
                                                  source,
                                                  applicationVersionFromKio.getArtifact());

                        validateScmSource(event,
                                          applicationFromKio.getTeamId(),
                                          applicationId,
                                          applicationVersion);

                        validateContainsMandatoryApprovals(applicationVersionFromKio,
                                                           event);
                        validateMultipleEyesPrinciple(event,
                                                      applicationVersionFromKio.getApplicationId(),
                                                      applicationVersionFromKio.getId(),
                                                      applicationFromKio.getRequiredApprovers());
>>>>>>> b6e0db5c
                    }
                }
            }
        }
    }

    protected Map getAndValidateUserData(CloudTrailEvent event, String instanceId) {
        Map userData;
        try {
            userData = userDataProvider.getUserData(
                    event,
                    instanceId);
        }
        catch (AmazonServiceException ex) {
            LOG.error(ex.getMessage());
            violationSink.put(
                    new ViolationBuilder(
                            format(
                                    "InstanceId: %s doesn't have any userData.",
                                    instanceId))
                            .withEventId(getCloudTrailEventId(event))
                            .withRegion(getCloudTrailEventRegion(event))
                            .withAccountId(getCloudTrailEventAccountId(event))
                            .build());
            return null;
        }

        if (userData == null) {
            violationSink.put(
                    new ViolationBuilder(
                            format(
                                    "InstanceId: %s doesn't have any userData.",
                                    instanceId))
                            .withEventId(getCloudTrailEventId(event))
                            .withRegion(getCloudTrailEventRegion(event))
                            .withAccountId(getCloudTrailEventAccountId(event))
                            .build());
            return null;
        }

        if (userData.isEmpty()) {
            violationSink.put(
                    new ViolationBuilder(
                            format(
                                    "InstanceId: %s has empty userData.",
                                    instanceId))
                            .withEventId(getCloudTrailEventId(event))
                            .withRegion(getCloudTrailEventRegion(event))
                            .withAccountId(getCloudTrailEventAccountId(event))
                            .build());
            return null;
        }

        return userData;
    }

<<<<<<< HEAD
    protected void validateFourEyesPrinciple(Version version, CloudTrailEvent event) {
        List<Approval> approvals = kioOperations.getApplicationApprovals(
                version.getApplicationId(),
                version.getId());
        List<String> approvalsFromMany = registryPluginProperties.getApprovalsFromMany();
=======
    protected void validateMultipleEyesPrinciple(CloudTrailEvent event, String applicationId, String versionId,
            int minApprovals) {
        List<Approval> approvals = kioOperations.getApplicationApprovals(applicationId,
                                                                         versionId);
        Set<String> approvalsFromMany = registryPluginProperties.getApprovalsFromMany();
>>>>>>> b6e0db5c

        // #140
        // https://github.com/zalando-stups/fullstop/issues/140
        // => code, test and deploy approvals have to be done by at least two different people
        // e.g. four-eyes-principle
<<<<<<< HEAD
        boolean doneByOne = approvals
                .stream()
                .filter(a -> approvalsFromMany.contains(a.getApprovalType()))
                .map(a -> a.getUserId())
                .distinct()
                .collect(Collectors.toList())
                .size() == 1;
        if (doneByOne) {
            violationSink
                    .put(
                            new ViolationBuilder(
                                    format(
                                            "Code change, test and deploy approvals of version %s of application %s were done by only one person.",
                                            version.getId(),
                                            version.getApplicationId()))
                                    .withAccountId(getCloudTrailEventAccountId(event))
                                    .withRegion(getCloudTrailEventRegion(event))
                                    .withEventId(getCloudTrailEventId(event))
                                    .build());
=======
        int approverCount = approvals
                                     .stream()
                                     .filter(a -> approvalsFromMany.contains(a.getApprovalType()))
                                     .map(a -> a.getUserId())
                                     .distinct()
                                     .collect(Collectors.toList())
                                     .size();
        if (approverCount < minApprovals) {
            violationSink
                         .put(new ViolationBuilder(
                                                   format("Version %s of application %s was approved by only %s people instead of %s.",
                                                          versionId,
                                                          applicationId,
                                                          approverCount,
                                                          minApprovals))
                                                                        .withAccountId(getCloudTrailEventAccountId(event))
                                                                        .withRegion(getCloudTrailEventRegion(event))
                                                                        .withEventId(getCloudTrailEventId(event))
                                                                        .build());
>>>>>>> b6e0db5c
        }

    }

    protected void validateContainsMandatoryApprovals(Version version, CloudTrailEvent event) {
        List<Approval> approvals = kioOperations.getApplicationApprovals(
                version.getApplicationId(),
                version.getId());
        List<String> defaultApprovals = registryPluginProperties.getMandatoryApprovals();

        // #139
        // https://github.com/zalando-stups/fullstop/issues/139
        // does not have all default approval types
        Set<String> approvalTypes = approvals.stream()
                                             .collect(Collectors.groupingBy(Approval::getApprovalType))
                                             .keySet();
        if (!approvalTypes.containsAll(defaultApprovals)) {
            Set<String> diff = Sets.newHashSet(defaultApprovals);
            diff.removeAll(approvalTypes);
            violationSink.put(
                    new ViolationBuilder(
                            format(
                                    "Version %s of application %s is missing approvals: %s.",
                                    version.getId(),
                                    diff.toString(),
                                    version.getApplicationId()))
                            .withAccountId(getCloudTrailEventAccountId(event))
                            .withRegion(getCloudTrailEventRegion(event))
                            .withEventId(getCloudTrailEventId(event))
                            .build());
        }
    }

    protected void validateScmSource(CloudTrailEvent event, String teamId, String applicationId,
            String applicationVersion) {
        Map<String, String> scmSource = Maps.newHashMap();
        try {
            scmSource = pieroneOperations.getScmSource(
                    teamId,
                    applicationId,
                    applicationVersion);
        }
        catch (HttpClientErrorException e) {
            violationSink.put(
                    new ViolationBuilder(
                            format(
                                    "Image for team: %s and application: %s with version: %s not found in pierone.",
                                    teamId,
                                    applicationId,
                                    applicationVersion)).withEventId(getCloudTrailEventId(event))
                                                        .withRegion(getCloudTrailEventRegion(event))
                                                        .withAccountId(getCloudTrailEventAccountId(event))
                                                        .build());
            return;
        }
        if (scmSource.isEmpty()) {
            violationSink.put(
                    new ViolationBuilder(
                            format(
                                    "Image for team: %s and application: %s with version: %s does not contain scm-source.json.",
                                    teamId,
                                    applicationId,
                                    applicationVersion)).withEventId(getCloudTrailEventId(event))
                                                        .withRegion(getCloudTrailEventRegion(event))
                                                        .withAccountId(getCloudTrailEventAccountId(event))
                                                        .build());
        }
    }

    protected void validateSourceWithPierone(final CloudTrailEvent event, final String applicationId,
            final String applicationVersion, final String team, final String source, final String artifact) {

        if (!artifact.contains(source)) {
            violationSink.put(
                    new ViolationBuilder(
                            format(
                                    "Application: %s has not a valid artifact for version: %s.",
                                    applicationId,
                                    applicationVersion)).withEventId(getCloudTrailEventId(event))
                                                        .withRegion(getCloudTrailEventRegion(event))
                                                        .withAccountId(getCloudTrailEventAccountId(event))
                                                        .build());
        }

        Map<String, String> tags = Maps.newHashMap();
        try {
            tags = this.pieroneOperations.listTags(
                    team,
                    applicationId);
        }
        catch (HttpClientErrorException e) {
            LOG.warn(
                    "Could not get the tags for team {} and applicationId {}",
                    team,
                    applicationId,
                    e);
        }

        if (tags.isEmpty()) {
            violationSink.put(
                    new ViolationBuilder(
                            format(
                                    "Source: %s is not present in pierone.",
                                    source))
                            .withEventId(getCloudTrailEventId(event))
                            .withRegion(getCloudTrailEventRegion(event))
                            .withAccountId(getCloudTrailEventAccountId(event))
                            .build());
        }
        else {
            String value = tags.get(applicationVersion);
            if (value == null) {
                violationSink.put(
                        new ViolationBuilder(
                                format(
                                        "Source: %s is not present in pierone.",
                                        source))
                                .withEventId(getCloudTrailEventId(event))
                                .withRegion(getCloudTrailEventRegion(event))
                                .withAccountId(getCloudTrailEventAccountId(event))
                                .build());
            }
        }
    }

    protected Application getAndValidateApplicationFromKio(final CloudTrailEvent event, final String applicationId) {

        try {
            Application application = kioOperations.getApplicationById(applicationId);
            return application;
        }
<<<<<<< HEAD
        catch (NotFoudException e) {
            violationSink.put(
                    new ViolationBuilder(
                            format(
                                    "Application: %s is not present in kio.",
                                    applicationId))
                            .withEventId(getCloudTrailEventId(event))
                            .withRegion(getCloudTrailEventRegion(event))
                            .withAccountId(getCloudTrailEventAccountId(event))
                            .build());
=======
        catch (NotFoundException e) {
            violationSink.put(new ViolationBuilder(format("Application: %s is not present in kio.",
                                                          applicationId))
                                                                         .withEventId(getCloudTrailEventId(event))
                                                                         .withRegion(getCloudTrailEventRegion(event))
                                                                         .withAccountId(getCloudTrailEventAccountId(event))
                                                                         .build());
>>>>>>> b6e0db5c
            return null;
        }
        catch (HttpClientErrorException e) {
            LOG.warn(
                    "Error when trying to get Application {} from Kio",
                    applicationId,
                    e);
            return null;
        }

    }

    protected Version getAndValidateApplicationVersionFromKio(final CloudTrailEvent event, final String applicationId,
            final String applicationVersion) {

        try {
            return kioOperations.getApplicationVersion(
                    applicationId,
                    applicationVersion);
        }
<<<<<<< HEAD
        catch (NotFoudException e) {
            violationSink.put(
                    new ViolationBuilder(
                            format(
                                    "Application: %s is not present with version %s in kio.",
                                    applicationId,
                                    applicationVersion)).withEventId(getCloudTrailEventId(event))
                                                        .withRegion(getCloudTrailEventRegion(event))
                                                        .withAccountId(getCloudTrailEventAccountId(event))
                                                        .build());
=======
        catch (NotFoundException e) {
            violationSink.put(new ViolationBuilder(format("Application: %s is not present with version %s in kio.",
                                                          applicationId,
                                                          applicationVersion)).withEventId(getCloudTrailEventId(event))
                                                                              .withRegion(getCloudTrailEventRegion(event))
                                                                              .withAccountId(getCloudTrailEventAccountId(event))
                                                                              .build());
>>>>>>> b6e0db5c
            return null;
        }
        catch (HttpClientErrorException e) {
            LOG.warn(
                    "Error when trying to get Application {} with Version {} from Kio. Exception: {}",
                    applicationId,
                    applicationVersion,
                    e.getMessage());
            return null;
        }

    }

    protected String getAndValidateApplicationId(final CloudTrailEvent event, final Map userDataMap,
            final String instanceId) {
        String applicationId = (String) userDataMap.get(APPLICATION_ID);

        if (applicationId == null) {
            violationSink.put(
                    new ViolationBuilder(
                            format(
                                    "No 'application_id' defined for this instance %s, "
                                            + "please change the userData configuration for this instance and add this information.",
                                    instanceId)).withEventId(getCloudTrailEventId(event))
                                                .withRegion(getCloudTrailEventRegion(event))
                                                .withAccountId(getCloudTrailEventAccountId(event))
                                                .build());
            return null;
        }

        return applicationId;
    }

    protected String getAndValidateApplicationVersion(final CloudTrailEvent event, final Map userDataMap,
            final String instanceId) {
        String applicationVersion = (String) userDataMap.get(APPLICATION_VERSION);

        if (applicationVersion == null) {
            violationSink.put(
                    new ViolationBuilder(
                            format(
                                    "No 'application_version' defined for this instance %s, "
                                            + "please change the userData configuration for this instance and add this information.",
                                    instanceId)).withEventId(getCloudTrailEventId(event))
                                                .withRegion(getCloudTrailEventRegion(event))
                                                .withAccountId(getCloudTrailEventAccountId(event))
                                                .build());
            return null;
        }

        return applicationVersion;
    }

    protected String getAndValidateSource(final CloudTrailEvent event, final Map userDataMap, final String instanceId) {

        String source = (String) userDataMap.get(SOURCE);

        if (source == null) {
            violationSink.put(
                    new ViolationBuilder(
                            format(
                                    "No 'source' defined for this instance %s, "
                                            + "please change the userData configuration for this instance and add this information.",
                                    instanceId)).withEventId(getCloudTrailEventId(event))
                                                .withRegion(getCloudTrailEventRegion(event))
                                                .withAccountId(getCloudTrailEventAccountId(event))
                                                .build());
            return null;
        }

        return source;
    }
}<|MERGE_RESOLUTION|>--- conflicted
+++ resolved
@@ -25,15 +25,12 @@
 import org.springframework.beans.factory.annotation.Autowired;
 import org.springframework.stereotype.Component;
 import org.springframework.web.client.HttpClientErrorException;
-<<<<<<< HEAD
-import org.zalando.stups.clients.kio.*;
-=======
 import org.zalando.stups.clients.kio.Application;
 import org.zalando.stups.clients.kio.Approval;
 import org.zalando.stups.clients.kio.KioOperations;
 import org.zalando.stups.clients.kio.NotFoundException;
 import org.zalando.stups.clients.kio.Version;
->>>>>>> b6e0db5c
+import org.zalando.stups.clients.kio.*;
 import org.zalando.stups.fullstop.clients.pierone.PieroneOperations;
 import org.zalando.stups.fullstop.events.UserDataProvider;
 import org.zalando.stups.fullstop.plugin.config.RegistryPluginProperties;
@@ -141,7 +138,6 @@
 
                     if (applicationVersionFromKio != null) {
 
-<<<<<<< HEAD
                         validateSourceWithPierone(
                                 event,
                                 applicationId,
@@ -156,32 +152,13 @@
                                 applicationId,
                                 applicationVersion);
 
-                        validateContainsMandatoryApprovals(
-                                applicationVersionFromKio,
-                                event);
-                        validateFourEyesPrinciple(
-                                applicationVersionFromKio,
-                                event);
-=======
-                        validateSourceWithPierone(event,
-                                                  applicationId,
-                                                  applicationVersion,
-                                                  applicationFromKio.getTeamId(),
-                                                  source,
-                                                  applicationVersionFromKio.getArtifact());
-
-                        validateScmSource(event,
-                                          applicationFromKio.getTeamId(),
-                                          applicationId,
-                                          applicationVersion);
-
                         validateContainsMandatoryApprovals(applicationVersionFromKio,
                                                            event);
-                        validateMultipleEyesPrinciple(event,
-                                                      applicationVersionFromKio.getApplicationId(),
-                                                      applicationVersionFromKio.getId(),
-                                                      applicationFromKio.getRequiredApprovers());
->>>>>>> b6e0db5c
+                        validateMultipleEyesPrinciple(
+                                event,
+                                applicationVersionFromKio.getApplicationId(),
+                                applicationVersionFromKio.getId(),
+                                applicationFromKio.getRequiredApprovers());
                     }
                 }
             }
@@ -238,45 +215,16 @@
         return userData;
     }
 
-<<<<<<< HEAD
-    protected void validateFourEyesPrinciple(Version version, CloudTrailEvent event) {
-        List<Approval> approvals = kioOperations.getApplicationApprovals(
-                version.getApplicationId(),
-                version.getId());
-        List<String> approvalsFromMany = registryPluginProperties.getApprovalsFromMany();
-=======
     protected void validateMultipleEyesPrinciple(CloudTrailEvent event, String applicationId, String versionId,
             int minApprovals) {
         List<Approval> approvals = kioOperations.getApplicationApprovals(applicationId,
                                                                          versionId);
-        Set<String> approvalsFromMany = registryPluginProperties.getApprovalsFromMany();
->>>>>>> b6e0db5c
+        List<String> approvalsFromMany = registryPluginProperties.getApprovalsFromMany();
 
         // #140
         // https://github.com/zalando-stups/fullstop/issues/140
         // => code, test and deploy approvals have to be done by at least two different people
         // e.g. four-eyes-principle
-<<<<<<< HEAD
-        boolean doneByOne = approvals
-                .stream()
-                .filter(a -> approvalsFromMany.contains(a.getApprovalType()))
-                .map(a -> a.getUserId())
-                .distinct()
-                .collect(Collectors.toList())
-                .size() == 1;
-        if (doneByOne) {
-            violationSink
-                    .put(
-                            new ViolationBuilder(
-                                    format(
-                                            "Code change, test and deploy approvals of version %s of application %s were done by only one person.",
-                                            version.getId(),
-                                            version.getApplicationId()))
-                                    .withAccountId(getCloudTrailEventAccountId(event))
-                                    .withRegion(getCloudTrailEventRegion(event))
-                                    .withEventId(getCloudTrailEventId(event))
-                                    .build());
-=======
         int approverCount = approvals
                                      .stream()
                                      .filter(a -> approvalsFromMany.contains(a.getApprovalType()))
@@ -296,7 +244,6 @@
                                                                         .withRegion(getCloudTrailEventRegion(event))
                                                                         .withEventId(getCloudTrailEventId(event))
                                                                         .build());
->>>>>>> b6e0db5c
         }
 
     }
@@ -428,18 +375,6 @@
             Application application = kioOperations.getApplicationById(applicationId);
             return application;
         }
-<<<<<<< HEAD
-        catch (NotFoudException e) {
-            violationSink.put(
-                    new ViolationBuilder(
-                            format(
-                                    "Application: %s is not present in kio.",
-                                    applicationId))
-                            .withEventId(getCloudTrailEventId(event))
-                            .withRegion(getCloudTrailEventRegion(event))
-                            .withAccountId(getCloudTrailEventAccountId(event))
-                            .build());
-=======
         catch (NotFoundException e) {
             violationSink.put(new ViolationBuilder(format("Application: %s is not present in kio.",
                                                           applicationId))
@@ -447,7 +382,6 @@
                                                                          .withRegion(getCloudTrailEventRegion(event))
                                                                          .withAccountId(getCloudTrailEventAccountId(event))
                                                                          .build());
->>>>>>> b6e0db5c
             return null;
         }
         catch (HttpClientErrorException e) {
@@ -468,18 +402,6 @@
                     applicationId,
                     applicationVersion);
         }
-<<<<<<< HEAD
-        catch (NotFoudException e) {
-            violationSink.put(
-                    new ViolationBuilder(
-                            format(
-                                    "Application: %s is not present with version %s in kio.",
-                                    applicationId,
-                                    applicationVersion)).withEventId(getCloudTrailEventId(event))
-                                                        .withRegion(getCloudTrailEventRegion(event))
-                                                        .withAccountId(getCloudTrailEventAccountId(event))
-                                                        .build());
-=======
         catch (NotFoundException e) {
             violationSink.put(new ViolationBuilder(format("Application: %s is not present with version %s in kio.",
                                                           applicationId,
@@ -487,7 +409,6 @@
                                                                               .withRegion(getCloudTrailEventRegion(event))
                                                                               .withAccountId(getCloudTrailEventAccountId(event))
                                                                               .build());
->>>>>>> b6e0db5c
             return null;
         }
         catch (HttpClientErrorException e) {

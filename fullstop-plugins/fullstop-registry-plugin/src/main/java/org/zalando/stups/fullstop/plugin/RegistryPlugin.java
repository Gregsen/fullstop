--- conflicted
+++ resolved
@@ -179,7 +179,7 @@
                     .put(new ViolationBuilder(
                             format("Code change, test and deploy approvals of version %s of application %s were done by onle one person.",
                                     version.getId(), version.getApplicationId()))
-                            .withAccoundId(getCloudTrailEventAccountId(event))
+                            .withAccountId(getCloudTrailEventAccountId(event))
                             .withRegion(getCloudTrailEventRegion(event)).withEventId(getCloudTrailEventId(event))
                             .build());
         }
@@ -191,20 +191,6 @@
             scmSource = pieroneOperations.getScmSource(teamId, applicationId, applicationVersion);
         }
         catch (HttpClientErrorException e) {
-<<<<<<< HEAD
-            violationSink.put(new ViolationBuilder(format(
-                    "Image for team: %s and application: %s with version: %s not found in pierone.", teamId,
-                    applicationId, applicationVersion)).withEventId(getCloudTrailEventId(event))
-                    .withRegion(getCloudTrailEventRegion(event)).withAccoundId(getCloudTrailEventAccountId(event))
-                    .build());
-        }
-        if (scmSource.isEmpty()) {
-            violationSink.put(new ViolationBuilder(format(
-                    "Image for team: %s and application: %s with version: %s does not contain scm-source.json.",
-                    teamId, applicationId, applicationVersion)).withEventId(getCloudTrailEventId(event))
-                    .withRegion(getCloudTrailEventRegion(event)).withAccoundId(getCloudTrailEventAccountId(event))
-                    .build());
-=======
             violationSink.put(new ViolationBuilder(
                     format("Image for team: %s and application: %s with version: %s not found in pierone.",
                             teamId, applicationId,
@@ -217,7 +203,6 @@
                             teamId, applicationId,
                             applicationVersion)).withEventId(getCloudTrailEventId(event)).withRegion(
                     getCloudTrailEventRegion(event)).withAccountId(getCloudTrailEventAccountId(event)).build());
->>>>>>> 1596c40d
         }
     }
 
@@ -225,18 +210,11 @@
             final String applicationVersion, final String team, final String source, final String artifact) {
 
         if (!source.equals(artifact)) {
-<<<<<<< HEAD
-            violationSink.put(new ViolationBuilder(format("Application: %s has not a valid artifact for version: %s.",
-                    applicationId, applicationVersion)).withEventId(getCloudTrailEventId(event))
-                    .withRegion(getCloudTrailEventRegion(event)).withAccoundId(getCloudTrailEventAccountId(event))
-                    .build());
-=======
             violationSink.put(
                     new ViolationBuilder(
                             format("Application: %s has not a valid artifact for version: %s.", applicationId,
                                     applicationVersion)).withEventId(getCloudTrailEventId(event)).withRegion(
                             getCloudTrailEventRegion(event)).withAccountId(getCloudTrailEventAccountId(event)).build());
->>>>>>> 1596c40d
         }
 
         Map<String, String> tags = Maps.newHashMap();
@@ -249,15 +227,9 @@
         }
 
         if (tags.isEmpty()) {
-<<<<<<< HEAD
-            violationSink.put(new ViolationBuilder(format("Source: %s is not present in pierone.", source))
-                    .withEventId(getCloudTrailEventId(event)).withRegion(getCloudTrailEventRegion(event))
-                    .withAccoundId(getCloudTrailEventAccountId(event)).build());
-=======
             violationSink.put(new ViolationBuilder(format("Source: %s is not present in pierone.", source)).withEventId(
                     getCloudTrailEventId(event)).withRegion(getCloudTrailEventRegion(event)).withAccountId(
                     getCloudTrailEventAccountId(event)).build());
->>>>>>> 1596c40d
         }
         else {
             String value = tags.get(applicationVersion);
@@ -278,13 +250,8 @@
         }
         catch (NotFoudException e) {
             violationSink.put(new ViolationBuilder(format("Application: %s is not present in kio.", applicationId))
-<<<<<<< HEAD
-                    .withEventId(getCloudTrailEventId(event)).withRegion(getCloudTrailEventRegion(event))
-                    .withAccoundId(getCloudTrailEventAccountId(event)).build());
-=======
                     .withEventId(getCloudTrailEventId(event)).withRegion(getCloudTrailEventRegion(event)).withAccountId(
                             getCloudTrailEventAccountId(event)).build());
->>>>>>> 1596c40d
             return null;
         }
         catch (HttpClientErrorException e) {
@@ -302,18 +269,11 @@
             return version;
         }
         catch (NotFoundException e) {
-<<<<<<< HEAD
-            violationSink.put(new ViolationBuilder(format("Application: %s is not present with version %s in kio.",
-                    applicationId, applicationVersion)).withEventId(getCloudTrailEventId(event))
-                    .withRegion(getCloudTrailEventRegion(event)).withAccoundId(getCloudTrailEventAccountId(event))
-                    .build());
-=======
             violationSink.put(
                     new ViolationBuilder(
                             format("Application: %s is not present with version %s in kio.", applicationId,
                                     applicationVersion)).withEventId(getCloudTrailEventId(event)).withRegion(
                             getCloudTrailEventRegion(event)).withAccountId(getCloudTrailEventAccountId(event)).build());
->>>>>>> 1596c40d
             return null;
         }
         catch (HttpClientErrorException e) {
@@ -341,13 +301,8 @@
         catch (AmazonServiceException e) {
             LOG.error(e.getMessage());
             violationSink.put(new ViolationBuilder(format("InstanceId: %s doesn't have any userData.", instanceId))
-<<<<<<< HEAD
-                    .withEventId(getCloudTrailEventId(event)).withRegion(getCloudTrailEventRegion(event))
-                    .withAccoundId(getCloudTrailEventAccountId(event)).build());
-=======
                     .withEventId(getCloudTrailEventId(event)).withRegion(getCloudTrailEventRegion(event)).withAccountId(
                             getCloudTrailEventAccountId(event)).build());
->>>>>>> 1596c40d
             return null;
         }
 
@@ -355,13 +310,8 @@
 
         if (userData == null) {
             violationSink.put(new ViolationBuilder(format("InstanceId: %s doesn't have any userData.", instanceId))
-<<<<<<< HEAD
-                    .withEventId(getCloudTrailEventId(event)).withRegion(getCloudTrailEventRegion(event))
-                    .withAccoundId(getCloudTrailEventAccountId(event)).build());
-=======
                     .withEventId(getCloudTrailEventId(event)).withRegion(getCloudTrailEventRegion(event)).withAccountId(
                             getCloudTrailEventAccountId(event)).build());
->>>>>>> 1596c40d
             return null;
         }
 
@@ -377,12 +327,6 @@
         String applicationId = (String) userDataMap.get(APPLICATION_ID);
 
         if (applicationId == null) {
-<<<<<<< HEAD
-            violationSink.put(new ViolationBuilder(format("No 'application_id' defined for this instance %s, "
-                    + "please change the userData configuration for this instance and add this information.",
-                    instanceId)).withEventId(getCloudTrailEventId(event)).withRegion(getCloudTrailEventRegion(event))
-                    .withAccoundId(getCloudTrailEventAccountId(event)).build());
-=======
             violationSink.put(
                     new ViolationBuilder(
                             format(
@@ -391,7 +335,6 @@
                                             "please change the userData configuration for this instance and add this information.",
                                     instanceId)).withEventId(getCloudTrailEventId(event)).withRegion(
                             getCloudTrailEventRegion(event)).withAccountId(getCloudTrailEventAccountId(event)).build());
->>>>>>> 1596c40d
             return null;
         }
 
@@ -402,12 +345,6 @@
         String applicationVersion = (String) userDataMap.get(APPLICATION_VERSION);
 
         if (applicationVersion == null) {
-<<<<<<< HEAD
-            violationSink.put(new ViolationBuilder(format("No 'application_version' defined for this instance %s, "
-                    + "please change the userData configuration for this instance and add this information.",
-                    instanceId)).withEventId(getCloudTrailEventId(event)).withRegion(getCloudTrailEventRegion(event))
-                    .withAccoundId(getCloudTrailEventAccountId(event)).build());
-=======
             violationSink.put(
                     new ViolationBuilder(
                             format(
@@ -416,7 +353,6 @@
                                             "please change the userData configuration for this instance and add this information.",
                                     instanceId)).withEventId(getCloudTrailEventId(event)).withRegion(
                             getCloudTrailEventRegion(event)).withAccountId(getCloudTrailEventAccountId(event)).build());
->>>>>>> 1596c40d
             return null;
         }
 
@@ -428,12 +364,6 @@
         String source = (String) userDataMap.get(SOURCE);
 
         if (source == null) {
-<<<<<<< HEAD
-            violationSink.put(new ViolationBuilder(format("No 'source' defined for this instance %s, "
-                    + "please change the userData configuration for this instance and add this information.",
-                    instanceId)).withEventId(getCloudTrailEventId(event)).withRegion(getCloudTrailEventRegion(event))
-                    .withAccoundId(getCloudTrailEventAccountId(event)).build());
-=======
             violationSink.put(
                     new ViolationBuilder(
                             format(
@@ -442,7 +372,6 @@
                                             "please change the userData configuration for this instance and add this information.",
                                     instanceId)).withEventId(getCloudTrailEventId(event)).withRegion(
                             getCloudTrailEventRegion(event)).withAccountId(getCloudTrailEventAccountId(event)).build());
->>>>>>> 1596c40d
             return null;
         }
 

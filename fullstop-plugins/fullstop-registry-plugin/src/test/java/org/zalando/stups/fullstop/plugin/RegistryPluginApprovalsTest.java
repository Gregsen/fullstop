/**
 * Copyright (C) 2015 Zalando SE (http://tech.zalando.com)
 *
 * Licensed under the Apache License, Version 2.0 (the "License");
 * you may not use this file except in compliance with the License.
 * You may obtain a copy of the License at
 *
 *         http://www.apache.org/licenses/LICENSE-2.0
 *
 * Unless required by applicable law or agreed to in writing, software
 * distributed under the License is distributed on an "AS IS" BASIS,
 * WITHOUT WARRANTIES OR CONDITIONS OF ANY KIND, either express or implied.
 * See the License for the specific language governing permissions and
 * limitations under the License.
 */
package org.zalando.stups.fullstop.plugin;

import com.amazonaws.services.cloudtrail.processinglibrary.model.CloudTrailEvent;
import com.google.common.base.MoreObjects;
import com.google.common.collect.Lists;
import org.junit.After;
import org.junit.Before;
import org.junit.Test;
import org.zalando.stups.clients.kio.Approval;
import org.zalando.stups.clients.kio.KioOperations;
import org.zalando.stups.clients.kio.Version;
import org.zalando.stups.fullstop.clients.pierone.PieroneOperations;
import org.zalando.stups.fullstop.events.Records;
import org.zalando.stups.fullstop.events.TestCloudTrailEventData;
import org.zalando.stups.fullstop.events.UserDataProvider;
import org.zalando.stups.fullstop.plugin.config.RegistryPluginProperties;
import org.zalando.stups.fullstop.violation.Violation;
import org.zalando.stups.fullstop.violation.ViolationSink;

import java.util.Date;
import java.util.LinkedList;
import java.util.List;
import java.util.Map;
import java.util.stream.Collectors;

import static org.mockito.Mockito.*;

public class RegistryPluginApprovalsTest {

    private static final String APPLICATION_ID = "fullstop";

    private static final String APPLICATION_VERSION = "1.0";

    private KioOperations kioOperations;

    private PieroneOperations pieroneOperations;

    private CloudTrailEvent event;

    private ViolationSink violationSink;

    private UserDataProvider userDataProvider;

    private RegistryPlugin registryPlugin;

    private RegistryPluginProperties pluginConfiguration;

    private Version version;

    protected CloudTrailEvent buildEvent() {
        List<Map<String, Object>> records = Records.fromClasspath("/record.json");

        CloudTrailEvent event = TestCloudTrailEventData.createCloudTrailEventFromMap(records.get(0));
        return event;
    }

    protected Approval buildApproval(String type, String user) {
        Approval approval = new Approval();
        approval.setApprovalType(type);
        approval.setUserId(
                MoreObjects.firstNonNull(
                        user,
                        Math.random() * 100 + ""));
        approval.setApprovedAt(new Date());
        return approval;
    }

    protected List<Approval> buildMandatoryApprovals() {
        return pluginConfiguration.getMandatoryApprovals()
                                  .stream()
                                  .map(
                                          type -> buildApproval(
                                                  type,
                                                  null))
                                  .collect(Collectors.toList());
    }

    @Before
    public void setUp() {
        event = buildEvent();
        userDataProvider = mock(UserDataProvider.class);
        kioOperations = mock(KioOperations.class);
        pieroneOperations = mock(PieroneOperations.class);
        violationSink = mock(ViolationSink.class);
        pluginConfiguration = new RegistryPluginProperties();
        registryPlugin = new RegistryPlugin(
                userDataProvider,
                violationSink,
                pieroneOperations,
                kioOperations,
                pluginConfiguration);
        // test version
        version = new Version();
        version.setApplicationId(APPLICATION_ID);
        version.setId(APPLICATION_VERSION);
    }

    @After
    public void tearDown() {
        verifyNoMoreInteractions(
                userDataProvider,
                kioOperations,
                pieroneOperations,
                violationSink);
    }

    @Test
    public void shouldComplainWithoutAnyApprovals() {
        when(
                kioOperations.getApplicationApprovals(
                        APPLICATION_ID,
                        APPLICATION_VERSION)).thenReturn(new LinkedList<Approval>());
        registryPlugin.validateContainsMandatoryApprovals(
                version,
                event);

        verify(kioOperations).getApplicationApprovals(
                APPLICATION_ID,
                APPLICATION_VERSION);
        verify(violationSink).put(any(Violation.class));
    }

    @Test
    public void shouldComplainAboutMissingDefaultApprovals() {
        // build test approvals
        List<String> approvalTypes = Lists.newArrayList(pluginConfiguration.getMandatoryApprovals());
        List<Approval> approvals = new LinkedList<Approval>();
        approvals.add(
                buildApproval(
                        approvalTypes.get(0),
                        null));
        approvals.add(
                buildApproval(
                        approvalTypes.get(1),
                        null));
        // mock kio operations
        when(
                kioOperations.getApplicationApprovals(
                        APPLICATION_ID,
                        APPLICATION_VERSION)).thenReturn(approvals);

        // run validation
        registryPlugin.validateContainsMandatoryApprovals(
                version,
                event);
        // ensure kio operations was called
        verify(kioOperations).getApplicationApprovals(
                APPLICATION_ID,
                APPLICATION_VERSION);
        // ensure a violation was created
        verify(violationSink).put(any(Violation.class));
    }

    @Test
    public void shouldNotComplainWithDefaultApprovals() {
        List<Approval> approvals = buildMandatoryApprovals();
        // mock kio operations
        when(
                kioOperations.getApplicationApprovals(
                        APPLICATION_ID,
                        APPLICATION_VERSION)).thenReturn(approvals);

        // run validation
        registryPlugin.validateContainsMandatoryApprovals(
                version,
                event);
        // ensure kio operations was called
        verify(kioOperations).getApplicationApprovals(
                APPLICATION_ID,
                APPLICATION_VERSION);
        // ensure a violation was created
        verify(
                violationSink,
                never()).put(any(Violation.class));
    }

    @Test
    public void shouldNotComplainWithMoreApproversThanRequired() {
        // build test approvals
        List<Approval> approvals = buildMandatoryApprovals();
        // mock kio operations
        when(
                kioOperations.getApplicationApprovals(
                        APPLICATION_ID,
                        APPLICATION_VERSION)).thenReturn(approvals);

        // run validation
<<<<<<< HEAD
        registryPlugin.validateFourEyesPrinciple(
                version,
                event);
=======
        registryPlugin.validateMultipleEyesPrinciple(event,
                                                     APPLICATION_ID,
                                                     APPLICATION_VERSION,
                                                     2);
>>>>>>> b6e0db5c
        // ensure kio operations was called
        verify(kioOperations).getApplicationApprovals(
                APPLICATION_ID,
                APPLICATION_VERSION);
        // ensure a violation was created
        verify(
                violationSink,
                never()).put(any(Violation.class));
    }

    @Test
    public void shouldNotComplainWithExactlyAsMuchApproversAsRequired() {
        List<Approval> approvals = new LinkedList<Approval>();
        List<String> approvalTypes = Lists.newArrayList(pluginConfiguration.getApprovalsFromMany());
        approvals.add(buildApproval(approvalTypes.get(0),
                                    "npiccolotto"));
        approvals.add(buildApproval(approvalTypes.get(1),
                                    "mrandi"));
        // mock kio operations
        when(kioOperations.getApplicationApprovals(APPLICATION_ID,
                                                   APPLICATION_VERSION)).thenReturn(approvals);

        // run validation
        registryPlugin.validateMultipleEyesPrinciple(event,
                                                     APPLICATION_ID,
                                                     APPLICATION_VERSION,
                                                     2);
        verify(kioOperations).getApplicationApprovals(APPLICATION_ID,
                                                      APPLICATION_VERSION);
        // ensure a violation was created
        verify(violationSink,
               never()).put(any(Violation.class));
    }

    @Test
    public void shouldComplainWithLessApproversThanRequired() {
        List<Approval> approvals = new LinkedList<Approval>();
        List<String> approvalTypes = Lists.newArrayList(pluginConfiguration.getApprovalsFromMany());
        approvals.add(
                buildApproval(
                        approvalTypes.get(0),
                        "npiccolotto"));
        approvals.add(
                buildApproval(
                        approvalTypes.get(1),
                        "npiccolotto"));
        // mock kio operations
        when(
                kioOperations.getApplicationApprovals(
                        APPLICATION_ID,
                        APPLICATION_VERSION)).thenReturn(approvals);

        // run validation
<<<<<<< HEAD
        registryPlugin.validateFourEyesPrinciple(
                version,
                event);
        // ensure kio operations was called
        verify(kioOperations).getApplicationApprovals(
                APPLICATION_ID,
                APPLICATION_VERSION);
=======
        registryPlugin.validateMultipleEyesPrinciple(event,
                                                     APPLICATION_ID,
                                                     APPLICATION_VERSION,
                                                     2);
        verify(kioOperations).getApplicationApprovals(APPLICATION_ID,
                                                      APPLICATION_VERSION);
>>>>>>> b6e0db5c
        // ensure a violation was created
        verify(violationSink).put(any(Violation.class));
    }

}<|MERGE_RESOLUTION|>--- conflicted
+++ resolved
@@ -200,16 +200,10 @@
                         APPLICATION_VERSION)).thenReturn(approvals);
 
         // run validation
-<<<<<<< HEAD
-        registryPlugin.validateFourEyesPrinciple(
-                version,
-                event);
-=======
         registryPlugin.validateMultipleEyesPrinciple(event,
                                                      APPLICATION_ID,
                                                      APPLICATION_VERSION,
                                                      2);
->>>>>>> b6e0db5c
         // ensure kio operations was called
         verify(kioOperations).getApplicationApprovals(
                 APPLICATION_ID,
@@ -248,37 +242,23 @@
     public void shouldComplainWithLessApproversThanRequired() {
         List<Approval> approvals = new LinkedList<Approval>();
         List<String> approvalTypes = Lists.newArrayList(pluginConfiguration.getApprovalsFromMany());
-        approvals.add(
-                buildApproval(
-                        approvalTypes.get(0),
-                        "npiccolotto"));
-        approvals.add(
-                buildApproval(
-                        approvalTypes.get(1),
-                        "npiccolotto"));
-        // mock kio operations
-        when(
-                kioOperations.getApplicationApprovals(
-                        APPLICATION_ID,
-                        APPLICATION_VERSION)).thenReturn(approvals);
-
-        // run validation
-<<<<<<< HEAD
-        registryPlugin.validateFourEyesPrinciple(
-                version,
-                event);
-        // ensure kio operations was called
-        verify(kioOperations).getApplicationApprovals(
-                APPLICATION_ID,
-                APPLICATION_VERSION);
-=======
+        approvals.add(buildApproval(approvalTypes.get(0),
+                                    "npiccolotto"));
+        approvals.add(buildApproval(approvalTypes.get(1),
+                                    "npiccolotto"));
+        // mock kio operations
+        when(
+                kioOperations.getApplicationApprovals(
+                        APPLICATION_ID,
+                        APPLICATION_VERSION)).thenReturn(approvals);
+
+        // run validation
         registryPlugin.validateMultipleEyesPrinciple(event,
                                                      APPLICATION_ID,
                                                      APPLICATION_VERSION,
                                                      2);
         verify(kioOperations).getApplicationApprovals(APPLICATION_ID,
                                                       APPLICATION_VERSION);
->>>>>>> b6e0db5c
         // ensure a violation was created
         verify(violationSink).put(any(Violation.class));
     }

/**
 * Copyright (C) 2015 Zalando SE (http://tech.zalando.com)
 *
 * Licensed under the Apache License, Version 2.0 (the "License");
 * you may not use this file except in compliance with the License.
 * You may obtain a copy of the License at
 *
 *         http://www.apache.org/licenses/LICENSE-2.0
 *
 * Unless required by applicable law or agreed to in writing, software
 * distributed under the License is distributed on an "AS IS" BASIS,
 * WITHOUT WARRANTIES OR CONDITIONS OF ANY KIND, either express or implied.
 * See the License for the specific language governing permissions and
 * limitations under the License.
 */
package org.zalando.stups.fullstop.plugin;

import org.springframework.stereotype.Component;

import org.springframework.validation.Errors;
import org.springframework.validation.ValidationUtils;
import org.zalando.stups.clients.kio.Application;

import com.google.common.collect.Lists;

@Component
public class DocumentationUrlValidator extends AbstractApplicationValidator {

    @Override
    public String getName() {
        return "documentation_url";
    }

    @Override
<<<<<<< HEAD
    public void validate(Object target, Errors errors) {
        Application app = (Application) target;
        ValidationUtils.rejectIfEmpty(errors,
                                      "documentationUrl",
                                      "documentationUrl.missing",
                                      "Documentation URL is missing");
        errors.pushNestedPath("documentationUrl");
        try {
            (new UrlValidator(Lists.newArrayList("http",
                                                 "https"),
                              false)).validate(app.getScmUrl(),
                                               errors);
        }
        finally {
            errors.popNestedPath();
        }
=======
    public void validate(final Object target, final Errors errors) {
        ValidationUtils.rejectIfEmpty(errors, "documentationUrl", "documentationUrl.missing",
            "Documentation URL is missing");
>>>>>>> 505c5f5c
    }

}<|MERGE_RESOLUTION|>--- conflicted
+++ resolved
@@ -32,8 +32,7 @@
     }
 
     @Override
-<<<<<<< HEAD
-    public void validate(Object target, Errors errors) {
+    public void validate(final Object target, final Errors errors) {
         Application app = (Application) target;
         ValidationUtils.rejectIfEmpty(errors,
                                       "documentationUrl",
@@ -49,11 +48,6 @@
         finally {
             errors.popNestedPath();
         }
-=======
-    public void validate(final Object target, final Errors errors) {
-        ValidationUtils.rejectIfEmpty(errors, "documentationUrl", "documentationUrl.missing",
-            "Documentation URL is missing");
->>>>>>> 505c5f5c
     }
 
 }
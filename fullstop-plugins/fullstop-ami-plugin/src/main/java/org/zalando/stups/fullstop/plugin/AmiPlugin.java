--- conflicted
+++ resolved
@@ -16,7 +16,20 @@
 
 package org.zalando.stups.fullstop.plugin;
 
-<<<<<<< HEAD
+import java.util.List;
+
+import org.slf4j.Logger;
+import org.slf4j.LoggerFactory;
+
+import org.springframework.beans.factory.annotation.Autowired;
+import org.springframework.beans.factory.annotation.Value;
+
+import org.springframework.stereotype.Component;
+
+import org.springframework.util.CollectionUtils;
+
+import org.zalando.stups.fullstop.aws.ClientProvider;
+
 import com.amazonaws.regions.Region;
 import com.amazonaws.regions.Regions;
 
@@ -30,55 +43,13 @@
 import com.google.common.collect.Lists;
 
 import com.jayway.jsonpath.JsonPath;
-=======
-import java.util.List;
->>>>>>> fc423bbf
-
-import org.slf4j.Logger;
-import org.slf4j.LoggerFactory;
-
-import org.springframework.beans.factory.annotation.Autowired;
-import org.springframework.beans.factory.annotation.Value;
-<<<<<<< HEAD
-=======
-
-import org.springframework.stereotype.Component;
-
-import org.zalando.stups.fullstop.aws.ClientProvider;
-
-import com.amazonaws.regions.Region;
-import com.amazonaws.regions.Regions;
-
-import com.amazonaws.services.cloudtrail.processinglibrary.model.CloudTrailEvent;
-import com.amazonaws.services.cloudtrail.processinglibrary.model.CloudTrailEventData;
-import com.amazonaws.services.ec2.AmazonEC2Client;
-import com.amazonaws.services.ec2.model.DescribeImagesRequest;
-import com.amazonaws.services.ec2.model.DescribeImagesResult;
-import com.amazonaws.services.ec2.model.Image;
->>>>>>> fc423bbf
-
-import org.springframework.stereotype.Component;
-
-<<<<<<< HEAD
-import org.springframework.util.CollectionUtils;
-
-import org.zalando.stups.fullstop.aws.ClientProvider;
-=======
-import com.jayway.jsonpath.JsonPath;
->>>>>>> fc423bbf
-
-import java.util.List;
-
 
 /**
  * @author  mrandi
  */
-<<<<<<< HEAD
-@Component public class AmiPlugin implements FullstopPlugin {
-=======
+
 @Component
 public class AmiPlugin extends AbstractFullstopPlugin {
->>>>>>> fc423bbf
 
     private static final Logger LOG = LoggerFactory.getLogger(AmiPlugin.class);
 
@@ -90,25 +61,22 @@
     @Value("${fullstop.plugin.properties.whitelistedAmiAccount}")
     private String whitelistedAmiAccount;
 
-    @Autowired public AmiPlugin(final ClientProvider cachingClientProvider) {
+    @Autowired
+    public AmiPlugin(final ClientProvider cachingClientProvider) {
         this.cachingClientProvider = cachingClientProvider;
     }
 
-    @Override public boolean supports(final CloudTrailEvent event) {
+    @Override
+    public boolean supports(final CloudTrailEvent event) {
         CloudTrailEventData cloudTrailEventData = event.getEventData();
         String eventSource = cloudTrailEventData.getEventSource();
         String eventName = cloudTrailEventData.getEventName();
 
-        return eventSource.equals(EC2_SOURCE_EVENTS) &&
-            eventName.equals(EVENT_NAME);
+        return eventSource.equals(EC2_SOURCE_EVENTS) && eventName.equals(EVENT_NAME);
     }
 
-<<<<<<< HEAD
-    @Override public Object processEvent(final CloudTrailEvent event) {
-=======
     @Override
     public void processEvent(final CloudTrailEvent event) {
->>>>>>> fc423bbf
 
         String parameters = event.getEventData().getResponseElements();
 
@@ -116,16 +84,12 @@
 
         final List<String> whitelistedAmis = Lists.newArrayList();
 
-        AmazonEC2Client ec2Client = cachingClientProvider.getClient(
-                AmazonEC2Client.class, whitelistedAmiAccount,
-                Region.getRegion(
-                    Regions.fromName(event.getEventData().getAwsRegion())));
+        AmazonEC2Client ec2Client = cachingClientProvider.getClient(AmazonEC2Client.class, whitelistedAmiAccount,
+                Region.getRegion(Regions.fromName(event.getEventData().getAwsRegion())));
 
-        DescribeImagesRequest describeImagesRequest =
-            new DescribeImagesRequest().withOwners(whitelistedAmiAccount);
+        DescribeImagesRequest describeImagesRequest = new DescribeImagesRequest().withOwners(whitelistedAmiAccount);
 
-        DescribeImagesResult describeImagesResult = ec2Client.describeImages(
-                describeImagesRequest);
+        DescribeImagesResult describeImagesResult = ec2Client.describeImages(describeImagesRequest);
         List<Image> images = describeImagesResult.getImages();
 
         for (Image image : images) {
@@ -154,31 +118,13 @@
 
         }
 
-<<<<<<< HEAD
         if (!CollectionUtils.isEmpty(invalidAmis)) {
-            LOG.info("Instances with ids: {} was started with wrong images: {}",
-                getInstanceId(parameters), invalidAmis);
+            LOG.info("Instances with ids: {} was started with wrong images: {}", getInstanceId(parameters),
+                invalidAmis);
 
-            return "Instances with ids: " + getInstanceId(parameters) +
-                " was started with wrong images: " + invalidAmis;
         } else {
-            LOG.info("Ami for instance: {} is whitelisted.",
-                getInstanceId(parameters));
-
-            return "Ami for instance: " + getInstanceId(parameters) +
-                " is whitelisted.";
+            LOG.info("Ami for instance: {} is whitelisted.", getInstanceId(parameters));
         }
-=======
-// if (!CollectionUtils.isEmpty(invalidAmis)) {
-// LOG.info("Instances with ids: {} was started with wrong images: {}", getInstanceId(parameters),
-// invalidAmis);
-// return "Instances with ids: " + getInstanceId(parameters) + " was started with wrong images: "
-// + invalidAmis;
-// } else {
-// LOG.info("Ami for instance: {} is whitelisted.", getInstanceId(parameters));
-// return "Ami for instance: " + getInstanceId(parameters) + " is whitelisted.";
-// }
->>>>>>> fc423bbf
 
     }
 

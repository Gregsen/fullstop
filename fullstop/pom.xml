<!--~
  ~ Copyright 2015 Zalando SE
  ~
  ~ Licensed under the Apache License, Version 2.0 (the "License");
  ~ you may not use this file except in compliance with the License.
  ~ You may obtain a copy of the License at
  ~
  ~      http://www.apache.org/licenses/LICENSE-2.0
  ~
  ~ Unless required by applicable law or agreed to in writing, software
  ~ distributed under the License is distributed on an "AS IS" BASIS,
  ~ WITHOUT WARRANTIES OR CONDITIONS OF ANY KIND, either express or implied.
  ~ See the License for the specific language governing permissions and
  ~ limitations under the License.
  -->

<project xmlns:xsi="http://www.w3.org/2001/XMLSchema-instance" xmlns="http://maven.apache.org/POM/4.0.0"
         xsi:schemaLocation="http://maven.apache.org/POM/4.0.0 http://maven.apache.org/xsd/maven-4.0.0.xsd">
    <modelVersion>4.0.0</modelVersion>
    <parent>
        <groupId>org.zalando.stups</groupId>
        <artifactId>fullstop-parent</artifactId>
        <version>0.5.0-SNAPSHOT</version>
    </parent>

    <artifactId>fullstop</artifactId>
    <name>Fullstop</name>
    <description>Audit reporting application</description>
    <url>http://stups.io/fullstop/</url>

    <organization>
        <name>Zalando SE</name>
        <url>http://stups.io/</url>
    </organization>


    <properties>
        <main.basedir>${basedir}/..</main.basedir>
    </properties>


    <dependencies>
        <dependency>
            <groupId>${project.groupId}</groupId>
            <artifactId>fullstop-timemachine</artifactId>
            <version>${project.version}</version>
        </dependency>
        <dependency>
            <groupId>${project.groupId}</groupId>
            <artifactId>fullstop-plugin-api</artifactId>
            <version>${project.version}</version>
        </dependency>
        <dependency>
            <groupId>${project.groupId}</groupId>
            <artifactId>fullstop-processing</artifactId>
            <version>${project.version}</version>
        </dependency>
        <dependency>
            <groupId>${project.groupId}</groupId>
            <artifactId>fullstop-s3</artifactId>
            <version>${project.version}</version>
        </dependency>

        <dependency>
            <groupId>${project.groupId}</groupId>
            <artifactId>fullstop-violation-sink-reactor</artifactId>
            <version>${project.version}</version>
        </dependency>

        <dependency>
            <groupId>${project.groupId}</groupId>
            <artifactId>fullstop-violation-persister-jpa</artifactId>
            <version>${project.version}</version>
        </dependency>


        <!-- START PLUGINS -->
        <dependency>
            <groupId>${project.groupId}</groupId>
            <artifactId>fullstop-ami-plugin</artifactId>
            <version>${project.version}</version>
        </dependency>
        <dependency>
            <groupId>${project.groupId}</groupId>
            <artifactId>fullstop-application-masterdata-plugin</artifactId>
            <version>${project.version}</version>
        </dependency>
        <dependency>
            <groupId>${project.groupId}</groupId>
            <artifactId>fullstop-count-events-plugin</artifactId>
            <version>${project.version}</version>
        </dependency>
        <dependency>
            <groupId>${project.groupId}</groupId>
            <artifactId>fullstop-instance-plugin</artifactId>
            <version>${project.version}</version>
        </dependency>
        <dependency>
            <groupId>${project.groupId}</groupId>
            <artifactId>fullstop-keypair-plugin</artifactId>
            <version>${project.version}</version>
        </dependency>
        <dependency>
            <groupId>${project.groupId}</groupId>
            <artifactId>fullstop-region-plugin</artifactId>
            <version>${project.version}</version>
        </dependency>
        <dependency>
            <groupId>${project.groupId}</groupId>
            <artifactId>fullstop-registry-plugin</artifactId>
            <version>${project.version}</version>
        </dependency>
        <dependency>
            <groupId>${project.groupId}</groupId>
            <artifactId>fullstop-save-securitygroups-plugin</artifactId>
            <version>${project.version}</version>
        </dependency>
        <dependency>
            <groupId>${project.groupId}</groupId>
            <artifactId>fullstop-snapshot-source-plugin</artifactId>
            <version>${project.version}</version>
        </dependency>
        <dependency>
            <groupId>${project.groupId}</groupId>
            <artifactId>fullstop-subnet-plugin</artifactId>
            <version>${project.version}</version>
        </dependency>        
        <dependency>
            <groupId>${project.groupId}</groupId>
            <artifactId>fullstop-unapproves-services-and-role-plugin</artifactId>
            <version>${project.version}</version>
        </dependency>
<<<<<<< HEAD
        
=======
        -->

>>>>>>> 65066382
        <!-- END PLUGINS -->

        <dependency>
            <groupId>com.google.guava</groupId>
            <artifactId>guava</artifactId>
        </dependency>
        <dependency>
            <groupId>org.springframework.boot</groupId>
            <artifactId>spring-boot-starter-web</artifactId>
        </dependency>
        <dependency>
            <groupId>org.springframework.boot</groupId>
            <artifactId>spring-boot-starter-security</artifactId>
        </dependency>
        <dependency>
            <groupId>org.springframework.boot</groupId>
            <artifactId>spring-boot-starter-actuator</artifactId>
        </dependency>
        <dependency>
            <groupId>org.springframework.security.oauth</groupId>
            <artifactId>spring-security-oauth2</artifactId>
        </dependency>
        <dependency>
            <groupId>org.zalando.stups</groupId>
            <artifactId>stups-spring-oauth2-client</artifactId>
        </dependency>
        <dependency>
            <groupId>org.zalando.stups</groupId>
            <artifactId>stups-spring-oauth2-server</artifactId>
        </dependency>
        <dependency>
            <groupId>org.zalando.stups</groupId>
            <artifactId>spring-boot-zalando-stups-tokens</artifactId>
            <version>0.7.0</version>
        </dependency>
        <dependency>
            <groupId>org.zalando.stups</groupId>
            <artifactId>kio-client-java-spring</artifactId>
        </dependency>
        <dependency>
            <groupId>org.zalando.stups</groupId>
            <artifactId>pierone-client-java-spring</artifactId>
        </dependency>

        <!-- TESTING -->
        <dependency>
            <groupId>org.springframework.boot</groupId>
            <artifactId>spring-boot-starter-test</artifactId>
            <scope>test</scope>
        </dependency>
        <dependency>
            <groupId>junit</groupId>
            <artifactId>junit</artifactId>
            <scope>test</scope>
        </dependency>
        <dependency>
            <groupId>org.assertj</groupId>
            <artifactId>assertj-core</artifactId>
            <scope>test</scope>
        </dependency>
    </dependencies>

    <build>
        <finalName>fullstop</finalName>
        <resources>
            <resource>
                <directory>src/main/resources</directory>
                <filtering>true</filtering>
                <includes>
                    <include>banner.txt</include>
                </includes>
            </resource>
            <!--to resolve values in application yaml for info endpoint-->
            <resource>
                <directory>src/main/resources</directory>
                <filtering>true</filtering>
            </resource>
        </resources>
        <plugins>
            <plugin>
                <artifactId>maven-failsafe-plugin</artifactId>
                <version>2.18.1</version>
                <executions>
                    <execution>
                        <goals>
                            <goal>integration-test</goal>
                            <goal>verify</goal>
                        </goals>
                    </execution>
                </executions>
            </plugin>
            <plugin>
                <groupId>org.springframework.boot</groupId>
                <artifactId>spring-boot-maven-plugin</artifactId>
                <version>${spring-boot.version}</version>
                <executions>
                    <execution>
                        <goals>
                            <goal>repackage</goal>
                        </goals>
                    </execution>
                </executions>
            </plugin>
            <plugin>
                <groupId>org.jacoco</groupId>
                <artifactId>jacoco-maven-plugin</artifactId>
            </plugin>
            <!-- an jar build here could contain sensible data -->
            <plugin>
                <groupId>org.apache.maven.plugins</groupId>
                <artifactId>maven-deploy-plugin</artifactId>
                <configuration>
                    <skip>true</skip>
                </configuration>
            </plugin>
            <!--add git information to spring info endpoint-->
            <plugin>
                <groupId>pl.project13.maven</groupId>
                <artifactId>git-commit-id-plugin</artifactId>
                <version>2.1.11</version>
                <executions>
                    <execution>
                        <goals>
                            <goal>revision</goal>
                        </goals>
                    </execution>
                </executions>
                <configuration>
                    <verbose>true</verbose>
                    <dateFormat>yyyy-MM-dd'T'HH:mm:ssZ</dateFormat>
                    <generateGitPropertiesFile>true</generateGitPropertiesFile>
                    <generateGitPropertiesFilename>${project.build.outputDirectory}/git.properties</generateGitPropertiesFilename>
                    <dotGitDirectory>${project.basedir}/../.git</dotGitDirectory>
                </configuration>
            </plugin>
        </plugins>
    </build>

    <profiles>
        <profile>
            <id>local</id>
            <build>
                <plugins>
                    <plugin>
                        <groupId>org.springframework.boot</groupId>
                        <artifactId>spring-boot-maven-plugin</artifactId>
                        <version>${spring-boot.version}</version>
                        <configuration>
                            <jvmArguments>-Dspring.profiles.active=local</jvmArguments>
                        </configuration>
                    </plugin>
                    <plugin>
                        <groupId>org.jacoco</groupId>
                        <artifactId>jacoco-maven-plugin</artifactId>
                    </plugin>
                </plugins>
            </build>
        </profile>
    </profiles>
</project><|MERGE_RESOLUTION|>--- conflicted
+++ resolved
@@ -124,18 +124,13 @@
             <groupId>${project.groupId}</groupId>
             <artifactId>fullstop-subnet-plugin</artifactId>
             <version>${project.version}</version>
-        </dependency>        
+        </dependency>
         <dependency>
             <groupId>${project.groupId}</groupId>
             <artifactId>fullstop-unapproves-services-and-role-plugin</artifactId>
             <version>${project.version}</version>
         </dependency>
-<<<<<<< HEAD
-        
-=======
-        -->
-
->>>>>>> 65066382
+
         <!-- END PLUGINS -->
 
         <dependency>

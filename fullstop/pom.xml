--- conflicted
+++ resolved
@@ -125,16 +125,11 @@
             <artifactId>fullstop-subnet-plugin</artifactId>
             <version>${project.version}</version>
         </dependency>
-<<<<<<< HEAD
         <dependency>
             <groupId>${project.groupId}</groupId>
             <artifactId>fullstop-application-lifecycle-plugin</artifactId>
             <version>${project.version}</version>
         </dependency>
-        <!-- deactivated - not finish yet -->
-        <!--
-=======
->>>>>>> 5b477bc1
         <dependency>
             <groupId>${project.groupId}</groupId>
             <artifactId>fullstop-unapproved-services-and-role-plugin</artifactId>

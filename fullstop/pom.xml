<!--~
  ~ Copyright 2015 Zalando SE
  ~
  ~ Licensed under the Apache License, Version 2.0 (the "License");
  ~ you may not use this file except in compliance with the License.
  ~ You may obtain a copy of the License at
  ~
  ~      http://www.apache.org/licenses/LICENSE-2.0
  ~
  ~ Unless required by applicable law or agreed to in writing, software
  ~ distributed under the License is distributed on an "AS IS" BASIS,
  ~ WITHOUT WARRANTIES OR CONDITIONS OF ANY KIND, either express or implied.
  ~ See the License for the specific language governing permissions and
  ~ limitations under the License.
  -->

<project xmlns:xsi="http://www.w3.org/2001/XMLSchema-instance" xmlns="http://maven.apache.org/POM/4.0.0"
         xsi:schemaLocation="http://maven.apache.org/POM/4.0.0 http://maven.apache.org/xsd/maven-4.0.0.xsd">
    <modelVersion>4.0.0</modelVersion>
    <parent>
        <groupId>org.zalando.stups</groupId>
        <artifactId>fullstop-parent</artifactId>
        <version>0.5.0-SNAPSHOT</version>
    </parent>

    <artifactId>fullstop</artifactId>
    <name>Fullstop</name>
    <description>Audit reporting application</description>
    <url>http://stups.io/fullstop/</url>

    <organization>
        <name>Zalando SE</name>
        <url>http://stups.io/</url>
    </organization>


    <properties>
        <main.basedir>${basedir}/..</main.basedir>
    </properties>


    <dependencies>
        <dependency>
            <groupId>${project.groupId}</groupId>
            <artifactId>fullstop-timemachine</artifactId>
            <version>${project.version}</version>
        </dependency>
        <dependency>
            <groupId>${project.groupId}</groupId>
            <artifactId>fullstop-plugin-api</artifactId>
            <version>${project.version}</version>
        </dependency>
        <dependency>
            <groupId>${project.groupId}</groupId>
            <artifactId>fullstop-processing</artifactId>
            <version>${project.version}</version>
        </dependency>
        <dependency>
            <groupId>${project.groupId}</groupId>
            <artifactId>fullstop-s3</artifactId>
            <version>${project.version}</version>
        </dependency>

        <dependency>
            <groupId>${project.groupId}</groupId>
            <artifactId>fullstop-violation-sink-reactor</artifactId>
            <version>${project.version}</version>
        </dependency>

        <dependency>
            <groupId>${project.groupId}</groupId>
            <artifactId>fullstop-violation-persister-jpa</artifactId>
            <version>${project.version}</version>
        </dependency>


        <!-- START PLUGINS -->
        <dependency>
            <groupId>${project.groupId}</groupId>
            <artifactId>fullstop-ami-plugin</artifactId>
            <version>${project.version}</version>
        </dependency>
        <dependency>
            <groupId>${project.groupId}</groupId>
            <artifactId>fullstop-application-masterdata-plugin</artifactId>
            <version>${project.version}</version>
        </dependency>
        <dependency>
            <groupId>${project.groupId}</groupId>
            <artifactId>fullstop-count-events-plugin</artifactId>
            <version>${project.version}</version>
        </dependency>
        <dependency>
            <groupId>${project.groupId}</groupId>
            <artifactId>fullstop-instance-plugin</artifactId>
            <version>${project.version}</version>
        </dependency>
        <dependency>
            <groupId>${project.groupId}</groupId>
            <artifactId>fullstop-keypair-plugin</artifactId>
            <version>${project.version}</version>
        </dependency>
        <dependency>
            <groupId>${project.groupId}</groupId>
            <artifactId>fullstop-region-plugin</artifactId>
            <version>${project.version}</version>
        </dependency>
        <dependency>
            <groupId>${project.groupId}</groupId>
            <artifactId>fullstop-registry-plugin</artifactId>
            <version>${project.version}</version>
        </dependency>
        <dependency>
            <groupId>${project.groupId}</groupId>
            <artifactId>fullstop-save-securitygroups-plugin</artifactId>
            <version>${project.version}</version>
        </dependency>
        <dependency>
            <groupId>${project.groupId}</groupId>
            <artifactId>fullstop-snapshot-source-plugin</artifactId>
            <version>${project.version}</version>
        </dependency>
        <dependency>
            <groupId>${project.groupId}</groupId>
            <artifactId>fullstop-subnet-plugin</artifactId>
            <version>${project.version}</version>
        </dependency>
<<<<<<< HEAD
        <dependency>
            <groupId>${project.groupId}</groupId>
            <artifactId>fullstop-scm-repository-plugin</artifactId>
            <version>${project.version}</version>
        </dependency>
=======
        <!-- deactivated - not finish yet -->
        <!--
        <dependency>
            <groupId>${project.groupId}</groupId>
            <artifactId>fullstop-unapproves-services-and-role-plugin</artifactId>
            <version>${project.version}</version>
        </dependency>
        -->
>>>>>>> f2f8bcc6

        <!-- END PLUGINS -->

        <dependency>
            <groupId>com.google.guava</groupId>
            <artifactId>guava</artifactId>
        </dependency>
        <dependency>
            <groupId>org.springframework.boot</groupId>
            <artifactId>spring-boot-starter-web</artifactId>
        </dependency>
        <dependency>
            <groupId>org.springframework.boot</groupId>
            <artifactId>spring-boot-starter-security</artifactId>
        </dependency>
        <dependency>
            <groupId>org.springframework.boot</groupId>
            <artifactId>spring-boot-starter-actuator</artifactId>
        </dependency>
        <dependency>
            <groupId>org.springframework.security.oauth</groupId>
            <artifactId>spring-security-oauth2</artifactId>
        </dependency>
        <dependency>
            <groupId>org.zalando.stups</groupId>
            <artifactId>stups-spring-oauth2-client</artifactId>
        </dependency>
        <dependency>
            <groupId>org.zalando.stups</groupId>
            <artifactId>stups-spring-oauth2-server</artifactId>
        </dependency>
        <dependency>
            <groupId>org.zalando.stups</groupId>
            <artifactId>spring-boot-zalando-stups-tokens</artifactId>
            <version>0.7.0</version>
        </dependency>
        <dependency>
            <groupId>org.zalando.stups</groupId>
            <artifactId>kio-client-java-spring</artifactId>
        </dependency>
        <dependency>
            <groupId>org.zalando.stups</groupId>
            <artifactId>pierone-client-java-spring</artifactId>
        </dependency>

        <dependency>
            <groupId>org.springframework.cloud</groupId>
            <artifactId>spring-cloud-starter-hystrix</artifactId>
        </dependency>

        <!-- TESTING -->
        <dependency>
            <groupId>org.springframework.boot</groupId>
            <artifactId>spring-boot-starter-test</artifactId>
            <scope>test</scope>
        </dependency>
        <dependency>
            <groupId>junit</groupId>
            <artifactId>junit</artifactId>
            <scope>test</scope>
        </dependency>
        <dependency>
            <groupId>org.assertj</groupId>
            <artifactId>assertj-core</artifactId>
            <scope>test</scope>
        </dependency>
    </dependencies>

    <build>
        <finalName>fullstop</finalName>
        <resources>
            <resource>
                <directory>src/main/resources</directory>
                <filtering>true</filtering>
                <includes>
                    <include>banner.txt</include>
                </includes>
            </resource>
            <!--to resolve values in application yaml for info endpoint-->
            <resource>
                <directory>src/main/resources</directory>
                <filtering>true</filtering>
            </resource>
        </resources>
        <plugins>
            <plugin>
                <artifactId>maven-failsafe-plugin</artifactId>
                <version>2.18.1</version>
                <executions>
                    <execution>
                        <goals>
                            <goal>integration-test</goal>
                            <goal>verify</goal>
                        </goals>
                    </execution>
                </executions>
            </plugin>
            <plugin>
                <groupId>org.springframework.boot</groupId>
                <artifactId>spring-boot-maven-plugin</artifactId>
                <version>${spring-boot.version}</version>
                <executions>
                    <execution>
                        <goals>
                            <goal>repackage</goal>
                        </goals>
                    </execution>
                </executions>
            </plugin>
            <plugin>
                <groupId>org.jacoco</groupId>
                <artifactId>jacoco-maven-plugin</artifactId>
            </plugin>
            <!-- an jar build here could contain sensible data -->
            <plugin>
                <groupId>org.apache.maven.plugins</groupId>
                <artifactId>maven-deploy-plugin</artifactId>
                <configuration>
                    <skip>true</skip>
                </configuration>
            </plugin>
            <!--add git information to spring info endpoint-->
            <plugin>
                <groupId>pl.project13.maven</groupId>
                <artifactId>git-commit-id-plugin</artifactId>
                <version>2.1.11</version>
                <executions>
                    <execution>
                        <goals>
                            <goal>revision</goal>
                        </goals>
                    </execution>
                </executions>
                <configuration>
                    <verbose>true</verbose>
                    <dateFormat>yyyy-MM-dd'T'HH:mm:ssZ</dateFormat>
                    <generateGitPropertiesFile>true</generateGitPropertiesFile>
                    <generateGitPropertiesFilename>${project.build.outputDirectory}/git.properties</generateGitPropertiesFilename>
                    <dotGitDirectory>${project.basedir}/../.git</dotGitDirectory>
                </configuration>
            </plugin>
        </plugins>
    </build>

    <profiles>
        <profile>
            <id>local</id>
            <build>
                <plugins>
                    <plugin>
                        <groupId>org.springframework.boot</groupId>
                        <artifactId>spring-boot-maven-plugin</artifactId>
                        <version>${spring-boot.version}</version>
                        <configuration>
                            <jvmArguments>-Dspring.profiles.active=local</jvmArguments>
                        </configuration>
                    </plugin>
                    <plugin>
                        <groupId>org.jacoco</groupId>
                        <artifactId>jacoco-maven-plugin</artifactId>
                    </plugin>
                </plugins>
            </build>
        </profile>
    </profiles>
</project><|MERGE_RESOLUTION|>--- conflicted
+++ resolved
@@ -125,13 +125,6 @@
             <artifactId>fullstop-subnet-plugin</artifactId>
             <version>${project.version}</version>
         </dependency>
-<<<<<<< HEAD
-        <dependency>
-            <groupId>${project.groupId}</groupId>
-            <artifactId>fullstop-scm-repository-plugin</artifactId>
-            <version>${project.version}</version>
-        </dependency>
-=======
         <!-- deactivated - not finish yet -->
         <!--
         <dependency>
@@ -140,7 +133,12 @@
             <version>${project.version}</version>
         </dependency>
         -->
->>>>>>> f2f8bcc6
+
+        <dependency>
+            <groupId>${project.groupId}</groupId>
+            <artifactId>fullstop-scm-repository-plugin</artifactId>
+            <version>${project.version}</version>
+        </dependency>
 
         <!-- END PLUGINS -->
 

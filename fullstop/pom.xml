--- conflicted
+++ resolved
@@ -81,16 +81,12 @@
         </dependency>
         <dependency>
             <groupId>${project.groupId}</groupId>
-<<<<<<< HEAD
             <artifactId>fullstop-kio-plugin</artifactId>
-=======
-            <artifactId>fullstop-nopasswords-plugin</artifactId>
             <version>${project.version}</version>
         </dependency>
         <dependency>
             <groupId>${project.groupId}</groupId>
             <artifactId>fullstop-registry-plugin</artifactId>
->>>>>>> f084d129
             <version>${project.version}</version>
         </dependency>
         <dependency>

--- conflicted
+++ resolved
@@ -59,12 +59,9 @@
         <module>fullstop-web/fullstop-web-commons</module>
         <module>fullstop-web/fullstop-violations-rest</module>
         <module>fullstop-web/fullstop-timemachine</module>
-<<<<<<< HEAD
+        <module>fullstop-web/fullstop-whitelisting-rules</module>
         <module>fullstop-web/fullstop-lifecycle-api</module>
 
-=======
-        <module>fullstop-web/fullstop-whitelisting-rules</module>
->>>>>>> ab6c554b
 
         <!-- fullstop container -->
         <module>fullstop</module>

<!--~
  ~ Copyright 2015 Zalando SE
  ~
  ~ Licensed under the Apache License, Version 2.0 (the "License");
  ~ you may not use this file except in compliance with the License.
  ~ You may obtain a copy of the License at
  ~
  ~      http://www.apache.org/licenses/LICENSE-2.0
  ~
  ~ Unless required by applicable law or agreed to in writing, software
  ~ distributed under the License is distributed on an "AS IS" BASIS,
  ~ WITHOUT WARRANTIES OR CONDITIONS OF ANY KIND, either express or implied.
  ~ See the License for the specific language governing permissions and
  ~ limitations under the License.
  -->

<project xmlns:xsi="http://www.w3.org/2001/XMLSchema-instance" xmlns="http://maven.apache.org/POM/4.0.0" xsi:schemaLocation="http://maven.apache.org/POM/4.0.0 http://maven.apache.org/xsd/maven-4.0.0.xsd">
    <modelVersion>4.0.0</modelVersion>
    <parent>
        <groupId>org.zalando.stups.build</groupId>
        <artifactId>stups-parent</artifactId>
        <version>5</version>
        <relativePath />
    </parent>
    <groupId>org.zalando.stups</groupId>
    <artifactId>fullstop-parent</artifactId>
    <version>0.5.0-SNAPSHOT</version>
    <packaging>pom</packaging>
    <name>Fullstop -- The Build-Parent-Pom</name>
    <description>Fullstop parent -- Audit reporting application</description>
    <url>http://stups.io/fullstop/</url>

    <organization>
        <name>Zalando SE</name>
        <url>http://stups.io/</url>
    </organization>

    <properties>
        <project.reporting.outputEncoding>UTF-8</project.reporting.outputEncoding>
        <project.build.sourceEncoding>UTF-8</project.build.sourceEncoding>
        <spring-boot.version>1.2.5.RELEASE</spring-boot.version>
        <aws-java-sdk.version>1.9.40</aws-java-sdk.version>
        <java.source>1.8</java.source>
        <java.target>1.8</java.target>

        <commons-lang3.version>3.3.2</commons-lang3.version>

        <coveralls.dryRun>true</coveralls.dryRun>
        <main.basedir>${basedir}</main.basedir>
        <argLine />

        <maven-clean-plugin.version>2.6.1</maven-clean-plugin.version>
        <querydsl.version>3.6.3</querydsl.version>
        <apt-maven-plugin.version>1.1.3</apt-maven-plugin.version>

        <json-path.version>2.0.0</json-path.version>
        <stups-spring-oauth2.version>0.9.5</stups-spring-oauth2.version>
        <otj-pg-embedded.version>0.4.0</otj-pg-embedded.version>
        <javax.el-api.version>2.2.4</javax.el-api.version>

        <kio-client.version>0.9.4</kio-client.version>
        <pierone-client.version>0.5.1</pierone-client.version>

        <archaius.version>0.7.1</archaius.version>
        <spring-cloud-starter-hystrix.version>1.0.3.RELEASE</spring-cloud-starter-hystrix.version>
        <kontrolletti-client-java.version>0.1.0-RC-1</kontrolletti-client-java.version>
    </properties>

    <modules>
        <module>fullstop</module>
        <module>fullstop-plugin-api</module>
        <module>fullstop-plugins</module>
        <module>fullstop-processing</module>
        <module>fullstop-plugin-test</module>
        <module>fullstop-test-support</module>
        <module>docs</module>
        <module>fullstop-timemachine</module>
        <!-- <module>fullstop-violation-store-slf4j</module> -->
        <module>fullstop-jobs</module>
        <!-- <module>fullstop-clients</module>-->
        <module>fullstop-s3</module>
        <module>fullstop-violation</module>
        <module>fullstop-violation-sink</module>
        <module>fullstop-violation-sink-reactor</module>
        <module>fullstop-violation-persister-jpa</module>
        <module>fullstop-it</module>
        <module>fullstop-it-autoshutdown</module>
        <module>fullstop-aws-client-support</module>
        <module>fullstop-aws-userdata-support</module>
        <module>fullstop-aws-cloudtrail-support</module>
    </modules>

    <dependencyManagement>
        <dependencies>
            <dependency>
                <!-- Import dependency management from Spring Boot -->
                <groupId>org.springframework.boot</groupId>
                <artifactId>spring-boot-dependencies</artifactId>
                <version>${spring-boot.version}</version>
                <type>pom</type>
                <scope>import</scope>
            </dependency>
            <dependency>
                <groupId>org.springframework.security.oauth</groupId>
                <artifactId>spring-security-oauth2</artifactId>
                <version>2.0.7.RELEASE</version>
            </dependency>
            <dependency>
                <groupId>org.zalando.stups</groupId>
                <artifactId>aws-cloudtrail-processing-library</artifactId>
                <version>1.0.0</version>
            </dependency>
            <dependency>
                <groupId>com.google.guava</groupId>
                <artifactId>guava</artifactId>
                <version>18.0</version>
            </dependency>
            <dependency>
                <groupId>org.apache.commons</groupId>
                <artifactId>commons-lang3</artifactId>
                <version>${commons-lang3.version}</version>
            </dependency>
            <dependency>
                <groupId>org.assertj</groupId>
                <artifactId>assertj-core</artifactId>
                <version>1.7.1</version>
                <scope>test</scope>
            </dependency>
            <dependency>
                <groupId>joda-time</groupId>
                <artifactId>joda-time</artifactId>
                <version>2.7</version>
            </dependency>
            <dependency>
                <groupId>com.jayway.jsonpath</groupId>
                <artifactId>json-path</artifactId>
                <version>${json-path.version}</version>
            </dependency>
            <dependency>
                <groupId>com.mysema.querydsl</groupId>
                <artifactId>querydsl-apt</artifactId>
                <version>${querydsl.version}</version>
            </dependency>
            <dependency>
                <groupId>com.mysema.querydsl</groupId>
                <artifactId>querydsl-jpa</artifactId>
                <version>${querydsl.version}</version>
            </dependency>
            <dependency>
                <groupId>org.zalando.stups</groupId>
                <artifactId>stups-spring-oauth2-client</artifactId>
                <version>${stups-spring-oauth2.version}</version>
            </dependency>
            <dependency>
                <groupId>org.zalando.stups</groupId>
                <artifactId>stups-spring-oauth2-server</artifactId>
                <version>${stups-spring-oauth2.version}</version>
            </dependency>
            <dependency>
                <groupId>com.opentable.components</groupId>
                <artifactId>otj-pg-embedded</artifactId>
                <version>${otj-pg-embedded.version}</version>
            </dependency>
            <dependency>
                <groupId>javax.el</groupId>
                <artifactId>javax.el-api</artifactId>
                <version>${javax.el-api.version}</version>
            </dependency>
            <dependency>
                <groupId>org.zalando.stups</groupId>
                <artifactId>kio-client-java-api</artifactId>
                <version>${kio-client.version}</version>
            </dependency>
            <dependency>
                <groupId>org.zalando.stups</groupId>
                <artifactId>kio-client-java-spring</artifactId>
                <version>${kio-client.version}</version>
            </dependency>
            <dependency>
                <groupId>org.zalando.stups</groupId>
                <artifactId>pierone-client-java-api</artifactId>
                <version>${pierone-client.version}</version>
            </dependency>
            <dependency>
                <groupId>org.zalando.stups</groupId>
                <artifactId>pierone-client-java-spring</artifactId>
                <version>${pierone-client.version}</version>
            </dependency>
            <dependency>
                <groupId>org.zalando</groupId>
                <artifactId>kontrolletti-client-java-api</artifactId>
                <version>${kontrolletti-client-java.version}</version>
            </dependency>
            <dependency>
                <groupId>org.zalando</groupId>
                <artifactId>kontrolletti-client-java-spring</artifactId>
                <version>${kontrolletti-client-java.version}</version>
            </dependency>

            <dependency>
                <groupId>org.springframework.cloud</groupId>
                <artifactId>spring-cloud-starter-hystrix</artifactId>
                <version>${spring-cloud-starter-hystrix.version}</version>
            </dependency>
            <!-- fix dependency issues -->
            <dependency>
                <groupId>com.netflix.archaius</groupId>
                <artifactId>archaius-core</artifactId>
                <version>${archaius.version}</version>
            </dependency>

            <dependency>
                <groupId>org.mockito</groupId>
                <artifactId>mockito-all</artifactId>
                <version>1.10.19</version>
            </dependency>
        </dependencies>
    </dependencyManagement>

    <build>
        <pluginManagement>
            <plugins>
                <plugin>
                    <groupId>org.jacoco</groupId>
                    <artifactId>jacoco-maven-plugin</artifactId>
                    <version>0.7.4.201502262128</version>
                    <executions>
                        <execution>
                            <id>default-prepare-agent</id>
                            <goals>
                                <goal>prepare-agent</goal>
                            </goals>
                        </execution>
                        <execution>
                            <id>default-prepare-agent-integration</id>
                            <goals>
                                <goal>prepare-agent-integration</goal>
                            </goals>
                        </execution>
                        <execution>
                            <id>default-report</id>
                            <goals>
                                <goal>report</goal>
                            </goals>
                        </execution>
                        <execution>
                            <id>default-report-integration</id>
                            <goals>
                                <goal>report-integration</goal>
                            </goals>
                        </execution>
                    </executions>
                </plugin>
                <plugin>
                    <groupId>com.mysema.maven</groupId>
                    <artifactId>apt-maven-plugin</artifactId>
                    <version>${apt-maven-plugin.version}</version>
                    <executions>
                        <execution>
                            <goals>
                                <goal>process</goal>
                            </goals>
                            <configuration>
                                <outputDirectory>target/generated-sources/java</outputDirectory>
                                <processor>com.mysema.query.apt.jpa.JPAAnnotationProcessor</processor>
                            </configuration>
                        </execution>
                    </executions>
                    <dependencies>
                        <dependency>
                            <groupId>com.mysema.querydsl</groupId>
                            <artifactId>querydsl-apt</artifactId>
                            <version>${querydsl.version}</version>
                        </dependency>
                    </dependencies>
                </plugin>
                <plugin>
                    <groupId>org.apache.maven.plugins</groupId>
                    <artifactId>maven-resources-plugin</artifactId>
                    <version>2.6</version>
                    <configuration>
                        <delimiters>
                            <delimiter>@</delimiter>
                        </delimiters>
                    </configuration>
                </plugin>
            </plugins>
        </pluginManagement>
        <plugins>
            <plugin>
                <groupId>org.eluder.coveralls</groupId>
                <artifactId>coveralls-maven-plugin</artifactId>
                <version>3.1.0</version>
                <configuration>
                    <sourceDirectories>
                        <sourceDirectory>fullstop-violation/target/generated-sources/java</sourceDirectory>
                    </sourceDirectories>
                    <dryRun>${coveralls.dryRun}</dryRun>
                    <jacocoReports>
                        <!--it start-->
                        <jacocoReport>fullstop/target/site/jacoco-it/jacoco.xml</jacocoReport>
                        <jacocoReport>fullstop-clients/target/site/jacoco-it/jacoco.xml</jacocoReport>
                        <jacocoReport>fullstop-job/target/site/jacoco-it/jacoco.xml</jacocoReport>
                        <jacocoReport>fullstop-plugin-api/target/site/jacoco/jacoco.xml</jacocoReport>
                        <!--plugins start-->
                        <jacocoReport>fullstop-plugins/target/site/jacoco-it/jacoco.xml</jacocoReport>
                        <jacocoReport>fullstop-plugins/fullstop-ami-plugin/target/site/jacoco-it/jacoco.xml
                        </jacocoReport>
                        <jacocoReport>fullstop-plugins/fullstop-count-events-plugin/target/site/jacoco-it/jacoco.xml
                        </jacocoReport>
                        <jacocoReport>fullstop-plugins/fullstop-hello-event-plugin/target/site/jacoco-it/jacoco.xml
                        </jacocoReport>
                        <jacocoReport>fullstop-plugins/fullstop-instance-plugin/target/site/jacoco-it/jacoco.xml
                        </jacocoReport>
                        <jacocoReport>fullstop-plugins/fullstop-keypair-plugin/target/site/jacoco-it/jacoco.xml
                        </jacocoReport>
                        <jacocoReport>fullstop-plugins/fullstop-region-plugin/target/site/jacoco-it/jacoco.xml
                        </jacocoReport>
                        <jacocoReport>fullstop-plugins/fullstop-registry-plugin/target/site/jacoco-it/jacoco.xml
                        </jacocoReport>
                        <jacocoReport>
                            fullstop-plugins/fullstop-save-securitygroups-plugin/target/site/jacoco-it/jacoco.xml
                        </jacocoReport>
                        <jacocoReport>fullstop-plugins/fullstop-subnet-plugin/target/site/jacoco-it/jacoco.xml
                        </jacocoReport>
                        <jacocoReport>
                            fullstop-plugins/fullstop-unapproved-services-and-role-plugin/target/site/jacoco-it/jacoco.xml
                        </jacocoReport>
<<<<<<< HEAD
                        <jacocoReport>
                            fullstop-plugins/fullstop-application-lifecycle-plugin/target/site/jacoco/jacoco.xml
                        </jacocoReport>
=======
                        <jacocoReport>fullstop-plugins/fullstop-scm-repository-plugin/target/site/jacoco-it/jacoco.xml</jacocoReport>
>>>>>>> 96fdf9e2
                        <!--plugins end-->
                        <jacocoReport>fullstop-processing/target/site/jacoco-it/jacoco.xml</jacocoReport>
                        <jacocoReport>fullstop-s3/target/site/jacoco-it/jacoco.xml</jacocoReport>
                        <jacocoReport>fullstop-test-support/target/site/jacoco-it/jacoco.xml</jacocoReport>
                        <jacocoReport>fullstop-timemachine/target/site/jacoco-it/jacoco.xml</jacocoReport>
                        <jacocoReport>fullstop-violation/target/site/jacoco-it/jacoco.xml</jacocoReport>
                        <jacocoReport>fullstop-violation-persister-jpa/target/site/jacoco-it/jacoco.xml</jacocoReport>
                        <jacocoReport>fullstop-violation-sink/target/site/jacoco-it/jacoco.xml</jacocoReport>
                        <jacocoReport>fullstop-violation-sink-reactor/target/site/jacoco-it/jacoco.xml</jacocoReport>
                        <jacocoReport>fullstop-violation-store-slf4j/target/site/jacoco-it/jacoco.xml</jacocoReport>
                        <!--it end-->

                        <!--start-->
                        <jacocoReport>fullstop/target/site/jacoco/jacoco.xml</jacocoReport>
                        <jacocoReport>fullstop-clients/target/site/jacoco/jacoco.xml</jacocoReport>
                        <jacocoReport>fullstop-job/target/site/jacoco/jacoco.xml</jacocoReport>
                        <jacocoReport>fullstop-plugin-api/target/site/jacoco/jacoco.xml</jacocoReport>
                        <!--plugins start-->
                        <jacocoReport>fullstop-plugins/target/site/jacoco/jacoco.xml</jacocoReport>
                        <jacocoReport>fullstop-plugins/fullstop-ami-plugin/target/site/jacoco/jacoco.xml</jacocoReport>
                        <jacocoReport>fullstop-plugins/fullstop-count-events-plugin/target/site/jacoco/jacoco.xml
                        </jacocoReport>
                        <jacocoReport>fullstop-plugins/fullstop-hello-event-plugin/target/site/jacoco/jacoco.xml
                        </jacocoReport>
                        <jacocoReport>fullstop-plugins/fullstop-instance-plugin/target/site/jacoco/jacoco.xml
                        </jacocoReport>
                        <jacocoReport>fullstop-plugins/fullstop-keypair-plugin/target/site/jacoco/jacoco.xml
                        </jacocoReport>
                        <jacocoReport>fullstop-plugins/fullstop-region-plugin/target/site/jacoco/jacoco.xml
                        </jacocoReport>
                        <jacocoReport>fullstop-plugins/fullstop-registry-plugin/target/site/jacoco/jacoco.xml
                        </jacocoReport>
                        <jacocoReport>
                            fullstop-plugins/fullstop-save-securitygroups-plugin/target/site/jacoco/jacoco.xml
                        </jacocoReport>
                        <jacocoReport>fullstop-plugins/fullstop-subnet-plugin/target/site/jacoco/jacoco.xml
                        </jacocoReport>
                        <jacocoReport>
                            fullstop-plugins/fullstop-unapproved-services-and-role-plugin/target/site/jacoco/jacoco.xml
                        </jacocoReport>
                        <!--plugins end-->
                        <jacocoReport>fullstop-processing/target/site/jacoco/jacoco.xml</jacocoReport>
                        <jacocoReport>fullstop-s3/target/site/jacoco/jacoco.xml</jacocoReport>
                        <jacocoReport>fullstop-test-support/target/site/jacoco/jacoco.xml</jacocoReport>
                        <jacocoReport>fullstop-timemachine/target/site/jacoco/jacoco.xml</jacocoReport>
                        <jacocoReport>fullstop-violation/target/site/jacoco/jacoco.xml</jacocoReport>
                        <jacocoReport>fullstop-violation-persister-jpa/target/site/jacoco/jacoco.xml</jacocoReport>
                        <jacocoReport>fullstop-violation-sink/target/site/jacoco/jacoco.xml</jacocoReport>
                        <jacocoReport>fullstop-violation-sink-reactor/target/site/jacoco/jacoco.xml</jacocoReport>
                        <jacocoReport>fullstop-violation-store-slf4j/target/site/jacoco/jacoco.xml</jacocoReport>
                        <!--end-->
                    </jacocoReports>
                </configuration>
            </plugin>
        </plugins>
    </build>

    <profiles>
        <profile>
            <id>travis</id>
            <properties>
                <coveralls.dryRun>false</coveralls.dryRun>
            </properties>
        </profile>
    </profiles>

    <scm>
        <url>https://github.com/zalando-stups/fullstop.git</url>
        <connection>scm:git:https://github.com/zalando-stups/fullstop.git</connection>
        <developerConnection>scm:git:https://github.com/zalando-stups/fullstop.git</developerConnection>
        <tag>HEAD</tag>
    </scm>

    <repositories>
        <repository>
            <id>jcenter-snapshots</id>
            <name>jcenter</name>
            <url>https://jcenter.bintray.com/</url>
        </repository>
    </repositories>

    <licenses>
        <license>
            <name>The Apache Software License, Version 2.0</name>
            <url>http://www.apache.org/licenses/LICENSE-2.0.txt</url>
            <distribution>repo</distribution>
        </license>
    </licenses>
    <developers>
        <developer>
            <id>mrandi</id>
            <name>Michele Randi</name>
            <organization>Zalando SE</organization>
            <email>michele.randi@zalando.de</email>
        </developer>
        <developer>
            <id>gkneitschel</id>
            <name>Gregor Kneitschel</name>
            <organization>Zalando SE</organization>
            <email>gregor.kneitschel@zalando.de</email>
        </developer>
        <developer>
            <id>jbellman</id>
            <name>Jörg Bellmann</name>
            <organization>Zalando SE</organization>
            <email>joerg.bellmann@zalando.de</email>
        </developer>
        <developer>
            <id>ljaekel</id>
            <name>Linda Jäckel</name>
            <organization>Zalando SE</organization>
            <email>linda.jaeckel@zalando.de</email>
        </developer>
    </developers>
</project><|MERGE_RESOLUTION|>--- conflicted
+++ resolved
@@ -326,13 +326,10 @@
                         <jacocoReport>
                             fullstop-plugins/fullstop-unapproved-services-and-role-plugin/target/site/jacoco-it/jacoco.xml
                         </jacocoReport>
-<<<<<<< HEAD
                         <jacocoReport>
                             fullstop-plugins/fullstop-application-lifecycle-plugin/target/site/jacoco/jacoco.xml
                         </jacocoReport>
-=======
                         <jacocoReport>fullstop-plugins/fullstop-scm-repository-plugin/target/site/jacoco-it/jacoco.xml</jacocoReport>
->>>>>>> 96fdf9e2
                         <!--plugins end-->
                         <jacocoReport>fullstop-processing/target/site/jacoco-it/jacoco.xml</jacocoReport>
                         <jacocoReport>fullstop-s3/target/site/jacoco-it/jacoco.xml</jacocoReport>

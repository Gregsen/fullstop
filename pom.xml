<!--~
  ~ Copyright 2015 Zalando SE
  ~
  ~ Licensed under the Apache License, Version 2.0 (the "License");
  ~ you may not use this file except in compliance with the License.
  ~ You may obtain a copy of the License at
  ~
  ~      http://www.apache.org/licenses/LICENSE-2.0
  ~
  ~ Unless required by applicable law or agreed to in writing, software
  ~ distributed under the License is distributed on an "AS IS" BASIS,
  ~ WITHOUT WARRANTIES OR CONDITIONS OF ANY KIND, either express or implied.
  ~ See the License for the specific language governing permissions and
  ~ limitations under the License.
  -->

<project xmlns:xsi="http://www.w3.org/2001/XMLSchema-instance" xmlns="http://maven.apache.org/POM/4.0.0"
         xsi:schemaLocation="http://maven.apache.org/POM/4.0.0 http://maven.apache.org/xsd/maven-4.0.0.xsd">
    <modelVersion>4.0.0</modelVersion>
    <parent>
        <groupId>org.zalando.stups</groupId>
        <artifactId>fullstop-parent</artifactId>
        <version>3</version>
        <relativePath/>
    </parent>

<<<<<<< HEAD
    <groupId>org.zalando.stups</groupId>
=======
>>>>>>> 08eab7ee
    <artifactId>fullstop-reactor</artifactId>
    <version>0-SNAPSHOT</version>
    <packaging>pom</packaging>
    <name>Fullstop -- The whole reactor</name>
    <description>Fullstop parent -- Audit reporting application</description>
    <url>http://stups.io/fullstop/</url>


    <organization>
        <name>Zalando SE</name>
        <url>http://stups.io/</url>
    </organization>

    <properties>
        <coveralls.dryRun>true</coveralls.dryRun>
        <main.basedir>${basedir}</main.basedir>
    </properties>

    <modules>
        <module>fullstop-parent-poms/fullstop-parent</module>
        <module>fullstop-apis/fullstop-plugin-api</module>
        <module>fullstop-apis/fullstop-violation-api</module>

        <module>fullstop-core</module>

        <!-- fullstop-testing -->
        <module>fullstop-testing</module>

        <!-- fullstop-aws-support -->
        <module>fullstop-aws-support</module>
<<<<<<< HEAD
        <!--
        <module>fullstop-aws-support/fullstop-aws-client-support</module>
        <module>fullstop-aws-support/fullstop-aws-cloudtrail-support</module>
        <module>fullstop-aws-support/fullstop-aws-s3-support</module>
        <module>fullstop-aws-support/fullstop-aws-userdata-support</module>
         -->
        <module>team-service-api</module>
=======
>>>>>>> 08eab7ee

        <module>fullstop-jobs</module>

        <!-- all-plugins -->
        <module>fullstop-plugins</module>

        <!-- all violation modules -->
        <module>fullstop-violation</module>

        <!-- web-modules -->
        <module>fullstop-web/fullstop-timemachine</module>

        <!-- last -->
        <module>fullstop-testing/it</module>
    </modules>

    <build>
        <plugins>
            <plugin>
                <groupId>org.eluder.coveralls</groupId>
                <artifactId>coveralls-maven-plugin</artifactId>
                <version>3.1.0</version>
                <configuration>
                    <sourceDirectories>
                        <sourceDirectory>fullstop-violation/target/generated-sources/java</sourceDirectory>
                    </sourceDirectories>
                    <dryRun>${coveralls.dryRun}</dryRun>
                    <jacocoReports>
                        <!--it start-->
                        <jacocoReport>fullstop/target/site/jacoco-it/jacoco.xml</jacocoReport>
                        <jacocoReport>fullstop-clients/target/site/jacoco-it/jacoco.xml</jacocoReport>
                        <jacocoReport>fullstop-job/target/site/jacoco-it/jacoco.xml</jacocoReport>
                        <jacocoReport>fullstop-plugin-api/target/site/jacoco/jacoco.xml</jacocoReport>
                        <!--plugins start-->
                        <jacocoReport>fullstop-plugins/target/site/jacoco-it/jacoco.xml</jacocoReport>
                        <jacocoReport>fullstop-plugins/fullstop-ami-plugin/target/site/jacoco-it/jacoco.xml
                        </jacocoReport>
                        <jacocoReport>fullstop-plugins/fullstop-count-events-plugin/target/site/jacoco-it/jacoco.xml
                        </jacocoReport>
                        <jacocoReport>fullstop-plugins/fullstop-hello-event-plugin/target/site/jacoco-it/jacoco.xml
                        </jacocoReport>
                        <jacocoReport>fullstop-plugins/fullstop-instance-plugin/target/site/jacoco-it/jacoco.xml
                        </jacocoReport>
                        <jacocoReport>fullstop-plugins/fullstop-keypair-plugin/target/site/jacoco-it/jacoco.xml
                        </jacocoReport>
                        <jacocoReport>fullstop-plugins/fullstop-region-plugin/target/site/jacoco-it/jacoco.xml
                        </jacocoReport>
                        <jacocoReport>fullstop-plugins/fullstop-registry-plugin/target/site/jacoco-it/jacoco.xml
                        </jacocoReport>
                        <jacocoReport>
                            fullstop-plugins/fullstop-save-securitygroups-plugin/target/site/jacoco-it/jacoco.xml
                        </jacocoReport>
                        <jacocoReport>fullstop-plugins/fullstop-subnet-plugin/target/site/jacoco-it/jacoco.xml
                        </jacocoReport>
                        <jacocoReport>
                            fullstop-plugins/fullstop-unapproved-services-and-role-plugin/target/site/jacoco-it/jacoco.xml
                        </jacocoReport>
                        <jacocoReport>
                            fullstop-plugins/fullstop-application-lifecycle-plugin/target/site/jacoco/jacoco.xml
                        </jacocoReport>
                        <jacocoReport>fullstop-plugins/fullstop-scm-repository-plugin/target/site/jacoco-it/jacoco.xml
                        </jacocoReport>
                        <!--plugins end-->
                        <jacocoReport>fullstop-processing/target/site/jacoco-it/jacoco.xml</jacocoReport>
                        <jacocoReport>fullstop-aws-s3-support/target/site/jacoco-it/jacoco.xml</jacocoReport>
                        <jacocoReport>fullstop-test-support/target/site/jacoco-it/jacoco.xml</jacocoReport>
                        <jacocoReport>fullstop-timemachine/target/site/jacoco-it/jacoco.xml</jacocoReport>
                        <jacocoReport>fullstop-violation/target/site/jacoco-it/jacoco.xml</jacocoReport>
                        <jacocoReport>fullstop-violation-persister-jpa/target/site/jacoco-it/jacoco.xml</jacocoReport>
                        <jacocoReport>fullstop-violation-api/target/site/jacoco-it/jacoco.xml</jacocoReport>
                        <jacocoReport>fullstop-violation-api-reactor/target/site/jacoco-it/jacoco.xml</jacocoReport>
                        <jacocoReport>fullstop-violation-store-slf4j/target/site/jacoco-it/jacoco.xml</jacocoReport>
                        <!--it end-->

                        <!--start-->
                        <jacocoReport>fullstop/target/site/jacoco/jacoco.xml</jacocoReport>
                        <jacocoReport>fullstop-clients/target/site/jacoco/jacoco.xml</jacocoReport>
                        <jacocoReport>fullstop-job/target/site/jacoco/jacoco.xml</jacocoReport>
                        <jacocoReport>fullstop-plugin-api/target/site/jacoco/jacoco.xml</jacocoReport>
                        <!--plugins start-->
                        <jacocoReport>fullstop-plugins/target/site/jacoco/jacoco.xml</jacocoReport>
                        <jacocoReport>fullstop-plugins/fullstop-ami-plugin/target/site/jacoco/jacoco.xml</jacocoReport>
                        <jacocoReport>fullstop-plugins/fullstop-count-events-plugin/target/site/jacoco/jacoco.xml
                        </jacocoReport>
                        <jacocoReport>fullstop-plugins/fullstop-hello-event-plugin/target/site/jacoco/jacoco.xml
                        </jacocoReport>
                        <jacocoReport>fullstop-plugins/fullstop-instance-plugin/target/site/jacoco/jacoco.xml
                        </jacocoReport>
                        <jacocoReport>fullstop-plugins/fullstop-keypair-plugin/target/site/jacoco/jacoco.xml
                        </jacocoReport>
                        <jacocoReport>fullstop-plugins/fullstop-region-plugin/target/site/jacoco/jacoco.xml
                        </jacocoReport>
                        <jacocoReport>fullstop-plugins/fullstop-registry-plugin/target/site/jacoco/jacoco.xml
                        </jacocoReport>
                        <jacocoReport>
                            fullstop-plugins/fullstop-save-securitygroups-plugin/target/site/jacoco/jacoco.xml
                        </jacocoReport>
                        <jacocoReport>fullstop-plugins/fullstop-subnet-plugin/target/site/jacoco/jacoco.xml
                        </jacocoReport>
                        <jacocoReport>
                            fullstop-plugins/fullstop-unapproved-services-and-role-plugin/target/site/jacoco/jacoco.xml
                        </jacocoReport>
                        <!--plugins end-->
                        <jacocoReport>fullstop-processing/target/site/jacoco/jacoco.xml</jacocoReport>
                        <jacocoReport>fullstop-aws-s3-support/target/site/jacoco/jacoco.xml</jacocoReport>
                        <jacocoReport>fullstop-test-support/target/site/jacoco/jacoco.xml</jacocoReport>
                        <jacocoReport>fullstop-timemachine/target/site/jacoco/jacoco.xml</jacocoReport>
                        <jacocoReport>fullstop-violation/target/site/jacoco/jacoco.xml</jacocoReport>
                        <jacocoReport>fullstop-violation-persister-jpa/target/site/jacoco/jacoco.xml</jacocoReport>
                        <jacocoReport>fullstop-violation-api/target/site/jacoco/jacoco.xml</jacocoReport>
                        <jacocoReport>fullstop-violation-api-reactor/target/site/jacoco/jacoco.xml</jacocoReport>
                        <jacocoReport>fullstop-violation-store-slf4j/target/site/jacoco/jacoco.xml</jacocoReport>
                        <!--end-->
                    </jacocoReports>
                </configuration>
            </plugin>
        </plugins>
    </build>

    <profiles>
        <profile>
            <id>travis</id>
            <properties>
                <coveralls.dryRun>false</coveralls.dryRun>
            </properties>
        </profile>
    </profiles>

    <licenses>
        <license>
            <name>The Apache Software License, Version 2.0</name>
            <url>http://www.apache.org/licenses/LICENSE-2.0.txt</url>
            <distribution>repo</distribution>
        </license>
    </licenses>
    <developers>
        <developer>
            <id>mrandi</id>
            <name>Michele Randi</name>
            <organization>Zalando SE</organization>
            <email>michele.randi@zalando.de</email>
        </developer>
        <developer>
            <id>gkneitschel</id>
            <name>Gregor Kneitschel</name>
            <organization>Zalando SE</organization>
            <email>gregor.kneitschel@zalando.de</email>
        </developer>
        <developer>
            <id>jbellman</id>
            <name>Jörg Bellmann</name>
            <organization>Zalando SE</organization>
            <email>joerg.bellmann@zalando.de</email>
        </developer>
        <developer>
            <id>ljaekel</id>
            <name>Linda Jäckel</name>
            <organization>Zalando SE</organization>
            <email>linda.jaeckel@zalando.de</email>
        </developer>
    </developers>

    <scm>
        <url>https://github.com/zalando-stups/fullstop.git</url>
        <connection>scm:git:git@github.com:zalando-stups/fullstop.git</connection>
        <developerConnection>scm:git:git@github.com:zalando-stups/fullstop.git</developerConnection>
        <tag>HEAD</tag>
    </scm>
</project><|MERGE_RESOLUTION|>--- conflicted
+++ resolved
@@ -24,10 +24,6 @@
         <relativePath/>
     </parent>
 
-<<<<<<< HEAD
-    <groupId>org.zalando.stups</groupId>
-=======
->>>>>>> 08eab7ee
     <artifactId>fullstop-reactor</artifactId>
     <version>0-SNAPSHOT</version>
     <packaging>pom</packaging>
@@ -58,16 +54,7 @@
 
         <!-- fullstop-aws-support -->
         <module>fullstop-aws-support</module>
-<<<<<<< HEAD
-        <!--
-        <module>fullstop-aws-support/fullstop-aws-client-support</module>
-        <module>fullstop-aws-support/fullstop-aws-cloudtrail-support</module>
-        <module>fullstop-aws-support/fullstop-aws-s3-support</module>
-        <module>fullstop-aws-support/fullstop-aws-userdata-support</module>
-         -->
         <module>team-service-api</module>
-=======
->>>>>>> 08eab7ee
 
         <module>fullstop-jobs</module>
 

/**
 * Copyright (C) 2015 Zalando SE (http://tech.zalando.com)
 *
 * Licensed under the Apache License, Version 2.0 (the "License");
 * you may not use this file except in compliance with the License.
 * You may obtain a copy of the License at
 *
 *         http://www.apache.org/licenses/LICENSE-2.0
 *
 * Unless required by applicable law or agreed to in writing, software
 * distributed under the License is distributed on an "AS IS" BASIS,
 * WITHOUT WARRANTIES OR CONDITIONS OF ANY KIND, either express or implied.
 * See the License for the specific language governing permissions and
 * limitations under the License.
 */
package org.zalando.stups.fullstop.plugin;

import org.springframework.plugin.metadata.PluginMetadata;
<<<<<<< HEAD
import org.zalando.stups.fullstop.events.CloudtrailEventSupport;
import org.zalando.stups.fullstop.violation.ViolationBuilder;
=======
>>>>>>> 4e8ad763

/**
 * Base that can be used to implement a {@link FullstopPlugin}.
 *
 * @author  jbellmann
 */
public abstract class AbstractFullstopPlugin implements FullstopPlugin {

    @Override
    public PluginMetadata getMetadata() {

        return new DefaultMetadataProvider(getClass().getName()).getMetadata();
    }

<<<<<<< HEAD
    protected String getCloudTrailEventId(final CloudTrailEvent event) {
        return CloudtrailEventSupport.getEventId(event);
    }

    protected String getCloudTrailEventAccountId(final CloudTrailEvent event) {
        return CloudtrailEventSupport.getAccountId(event);
    }

    protected String getCloudTrailEventRegion(final CloudTrailEvent event) {
        return CloudtrailEventSupport.getRegionAsString(event);
    }

    protected ViolationBuilder violationFor(CloudTrailEvent event) {
        return new ViolationBuilder()
                .withEventId(getCloudTrailEventId(event))
                .withAccountId(getCloudTrailEventAccountId(event))
                .withRegion(getCloudTrailEventRegion(event));
    }

=======
>>>>>>> 4e8ad763
}<|MERGE_RESOLUTION|>--- conflicted
+++ resolved
@@ -16,11 +16,6 @@
 package org.zalando.stups.fullstop.plugin;
 
 import org.springframework.plugin.metadata.PluginMetadata;
-<<<<<<< HEAD
-import org.zalando.stups.fullstop.events.CloudtrailEventSupport;
-import org.zalando.stups.fullstop.violation.ViolationBuilder;
-=======
->>>>>>> 4e8ad763
 
 /**
  * Base that can be used to implement a {@link FullstopPlugin}.
@@ -35,26 +30,4 @@
         return new DefaultMetadataProvider(getClass().getName()).getMetadata();
     }
 
-<<<<<<< HEAD
-    protected String getCloudTrailEventId(final CloudTrailEvent event) {
-        return CloudtrailEventSupport.getEventId(event);
-    }
-
-    protected String getCloudTrailEventAccountId(final CloudTrailEvent event) {
-        return CloudtrailEventSupport.getAccountId(event);
-    }
-
-    protected String getCloudTrailEventRegion(final CloudTrailEvent event) {
-        return CloudtrailEventSupport.getRegionAsString(event);
-    }
-
-    protected ViolationBuilder violationFor(CloudTrailEvent event) {
-        return new ViolationBuilder()
-                .withEventId(getCloudTrailEventId(event))
-                .withAccountId(getCloudTrailEventAccountId(event))
-                .withRegion(getCloudTrailEventRegion(event));
-    }
-
-=======
->>>>>>> 4e8ad763
 }
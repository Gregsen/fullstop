package org.zalando.stups.fullstop.violation;

/**
 * Created by mrandi.
 */
public class ViolationType {

    public static final String EC2_WITH_KEYPAIR = "EC2_WITH_KEYPAIR";

    public static final String WRONG_REGION = "WRONG_REGION";

    public static final String MODIFIED_ROLE_OR_SERVICE = "MODIFIED_ROLE_OR_SERVICE";

    public static final String EC2_RUN_IN_PUBLIC_SUBNET = "EC2_RUN_IN_PUBLIC_SUBNET";

    public static final String ACTIVE_KEY_TOO_OLD = "ACTIVE_KEY_TOO_OLD";

    public static final String PASSWORD_USED = "PASSWORD_USED";

    public static final String WRONG_AMI = "WRONG_AMI";

    public static final String MISSING_USER_DATA = "MISSING_USER_DATA";

    public static final String MISSING_SOURCE_IN_USER_DATA = "MISSING_SOURCE_IN_USER_DATA";

    public static final String EC2_WITH_A_SNAPSHOT_IMAGE = "EC2_WITH_A_SNAPSHOT_IMAGE";

    public static final String SCM_URL_IS_MISSING_IN_KIO = "SCM_URL_IS_MISSING_IN_KIO";

    public static final String SCM_URL_IS_MISSING_IN_SCM_SOURCE_JSON = "SCM_URL_IS_MISSING_IN_SCM_SOURCE_JSON";

    public static final String SCM_URL_NOT_MATCH_WITH_KIO = "SCM_URL_NOT_MATCH_WITH_KIO";

    public static final String MISSING_VERSION_APPROVAL = "MISSING_VERSION_APPROVAL";

    public static final String IMAGE_IN_PIERONE_NOT_FOUND = "IMAGE_IN_PIERONE_NOT_FOUND";

    public static final String SCM_SOURCE_JSON_MISSING = "SCM_SOURCE_JSON_MISSING";

    public static final String APPLICATION_VERSION_DOES_NOT_HAVE_A_VALID_ARTIFACT = "APPLICATION_VERSION_DOES_NOT_HAVE_A_VALID_ARTIFACT";

    public static final String APPLICATION_NOT_PRESENT_IN_KIO = "APPLICATION_NOT_PRESENT_IN_KIO";

    public static final String APPLICATION_VERSION_NOT_PRESENT_IN_KIO = "APPLICATION_VERSION_NOT_PRESENT_IN_KIO";

    public static final String UNSECURED_PUBLIC_ENDPOINT = "UNSECURED_PUBLIC_ENDPOINT";

    public static final String SPEC_URL_IS_MISSING_IN_KIO = "SPEC_URL_IS_MISSING_IN_KIO";

    public static final String SPEC_TYPE_IS_MISSING_IN_KIO = "SPEC_TYPE_IS_MISSING_IN_KIO";

    public static final String MISSING_APPLICATION_ID_IN_USER_DATA = "MISSING_APPLICATION_ID_IN_USER_DATA";

    public static final String MISSING_APPLICATION_VERSION_IN_USER_DATA = "MISSING_APPLICATION_VERSION_IN_USER_DATA";

<<<<<<< HEAD
    public static final String ILLEGAL_SCM_REPOSITORY = "ILLEGAL_SCM_REPOSITORY";

    public static final String MISSING_SPEC_LINKS = "MISSING_SPEC_LINKS";
=======
    public static final String OUTDATED_TAUPAGE = "OUTDATED_TAUPAGE";
>>>>>>> fd3b01cb
}<|MERGE_RESOLUTION|>--- conflicted
+++ resolved
@@ -53,11 +53,9 @@
 
     public static final String MISSING_APPLICATION_VERSION_IN_USER_DATA = "MISSING_APPLICATION_VERSION_IN_USER_DATA";
 
-<<<<<<< HEAD
+    public static final String OUTDATED_TAUPAGE = "OUTDATED_TAUPAGE";
+
     public static final String ILLEGAL_SCM_REPOSITORY = "ILLEGAL_SCM_REPOSITORY";
 
     public static final String MISSING_SPEC_LINKS = "MISSING_SPEC_LINKS";
-=======
-    public static final String OUTDATED_TAUPAGE = "OUTDATED_TAUPAGE";
->>>>>>> fd3b01cb
 }
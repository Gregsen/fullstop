/**
 * Copyright 2015 Zalando SE
 *
 * Licensed under the Apache License, Version 2.0 (the "License");
 * you may not use this file except in compliance with the License.
 * You may obtain a copy of the License at
 *
 *      http://www.apache.org/licenses/LICENSE-2.0
 *
 * Unless required by applicable law or agreed to in writing, software
 * distributed under the License is distributed on an "AS IS" BASIS,
 * WITHOUT WARRANTIES OR CONDITIONS OF ANY KIND, either express or implied.
 * See the License for the specific language governing permissions and
 * limitations under the License.
 */
package org.zalando.stups.fullstop.violation.store.slf4j;

import java.util.List;

import org.slf4j.Logger;
import org.slf4j.LoggerFactory;
<<<<<<< HEAD
import org.springframework.beans.factory.annotation.Autowired;
=======

import org.springframework.util.StringUtils;

import org.zalando.stups.fullstop.violation.Violation;
>>>>>>> bce05543
import org.zalando.stups.fullstop.violation.ViolationStore;
import org.zalando.stups.fullstop.violation.entity.Violation;
import org.zalando.stups.fullstop.violation.repository.ViolationRepository;

import com.google.common.collect.Lists;

/**
 * Simple implementation to use the logging-framework of choice to collection violations.
 *
 * @author jbellmann
 */
public class Slf4jViolationStore implements ViolationStore {

<<<<<<< HEAD
    @Autowired
    private ViolationRepository violationRepository;

    private static final String LOGGER_NAME = "fullstop.violations.store";
=======
    private static final String DEFAULT_LOGGER_NAME = "fullstop.violations.store";
>>>>>>> bce05543
    public static final String VIOLATION = "VIOLATION: ";

    private final List<Logger> loggers = Lists.newArrayList();

    /**
     * Uses the default logger 'fullstop.violations.store'.
     */
    public Slf4jViolationStore() {
        loggers.add(LoggerFactory.getLogger(DEFAULT_LOGGER_NAME));
    }

    public Slf4jViolationStore(final List<String> loggernames) {
        for (String loggername : loggernames) {
            if (StringUtils.hasText(loggername)) {
                loggers.add(LoggerFactory.getLogger(loggername));
            }
        }
    }

    @Override
    public void save(final Violation violation) {
<<<<<<< HEAD

        violationRepository.save(violation);

        logger.info(VIOLATION + violation.toString());
=======
        StringBuilder sb = new StringBuilder();
        sb.append(VIOLATION);
        sb.append(violation.toString());
        for (Logger logger : loggers) {
            logger.info(sb.toString());
        }
>>>>>>> bce05543
    }

}<|MERGE_RESOLUTION|>--- conflicted
+++ resolved
@@ -19,14 +19,10 @@
 
 import org.slf4j.Logger;
 import org.slf4j.LoggerFactory;
-<<<<<<< HEAD
-import org.springframework.beans.factory.annotation.Autowired;
-=======
 
 import org.springframework.util.StringUtils;
 
-import org.zalando.stups.fullstop.violation.Violation;
->>>>>>> bce05543
+import org.springframework.beans.factory.annotation.Autowired;
 import org.zalando.stups.fullstop.violation.ViolationStore;
 import org.zalando.stups.fullstop.violation.entity.Violation;
 import org.zalando.stups.fullstop.violation.repository.ViolationRepository;
@@ -36,18 +32,14 @@
 /**
  * Simple implementation to use the logging-framework of choice to collection violations.
  *
- * @author jbellmann
+ * @author  jbellmann
  */
 public class Slf4jViolationStore implements ViolationStore {
 
-<<<<<<< HEAD
+    private static final String DEFAULT_LOGGER_NAME = "fullstop.violations.store";
     @Autowired
     private ViolationRepository violationRepository;
 
-    private static final String LOGGER_NAME = "fullstop.violations.store";
-=======
-    private static final String DEFAULT_LOGGER_NAME = "fullstop.violations.store";
->>>>>>> bce05543
     public static final String VIOLATION = "VIOLATION: ";
 
     private final List<Logger> loggers = Lists.newArrayList();
@@ -69,19 +61,14 @@
 
     @Override
     public void save(final Violation violation) {
-<<<<<<< HEAD
-
-        violationRepository.save(violation);
-
-        logger.info(VIOLATION + violation.toString());
-=======
         StringBuilder sb = new StringBuilder();
         sb.append(VIOLATION);
         sb.append(violation.toString());
         for (Logger logger : loggers) {
             logger.info(sb.toString());
         }
->>>>>>> bce05543
+
+        violationRepository.save(violation);
     }
 
 }
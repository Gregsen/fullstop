--- conflicted
+++ resolved
@@ -28,24 +28,17 @@
             <artifactId>logstash-logback-encoder</artifactId>
             <version>4.2</version>
         </dependency>
-<<<<<<< HEAD
 
 
         <dependency>
             <groupId>org.springframework.boot</groupId>
             <artifactId>spring-boot-starter-data-jpa</artifactId>
         </dependency>
-
-
-
-        <!-- TESTING -->
-=======
->>>>>>> bce05543
         <dependency>
             <groupId>org.springframework.boot</groupId>
             <artifactId>spring-boot-starter</artifactId>
         </dependency>
-    
+
     <!-- TESTING -->
         <dependency>
             <groupId>org.springframework.boot</groupId>
